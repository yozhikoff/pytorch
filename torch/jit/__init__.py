import torch._C
from torch.autograd import Variable, function
from torch.serialization import validate_cuda_device
from torch.nn import Module, ModuleList, Parameter, Sequential
from torch.jit.frontend import get_jit_class_def, get_jit_def, get_default_args
import torch.backends.cudnn as cudnn
import torch.jit.annotations
import torch._jit_internal as _jit_internal
from torch._six import PY2, with_metaclass, get_function_from_type, \
    string_classes
from torch._jit_internal import ignore  # noqa: F401
from ..nn.modules.utils import _single, _pair, _triple, _quadruple, \
    _list_with_default
import torch.testing

import math
from collections import OrderedDict, namedtuple
import textwrap
import sys
import warnings
import weakref
import types
import contextlib
import os
import functools
import copy
import collections
import inspect
import pickle
if sys.version_info[0] > 2:
    import pathlib


def _parse_env(name, default, true_message, false_message):
    value = os.environ.get(name)
    if value is None:
        return default
    if value.lower() in {'1', 'true', 'yes'}:
        return True
    elif value.lower() in {'0', 'false', 'no'}:
        return False
    if value == '1v':
        print(true_message)
        return True
    elif value == '0v':
        print(false_message)
        return False
    raise ValueError('Unknown setting of {}. Try using 0 or 1.'.format(name))


_enabled = _parse_env('PYTORCH_JIT', True, "> Using PyTorch JIT", "> PyTorch JIT DISABLED")
_flatten = torch._C._jit_flatten
_unflatten = torch._C._jit_unflatten
_jit_script_class_compile = torch._C._jit_script_class_compile

Future = torch._C.Future
_fork = torch._C.fork
_wait = torch._C.wait


@contextlib.contextmanager
def scope(scope_name):
    tracing_state = torch._C._get_tracing_state()
    if tracing_state:
        tracing_state.push_scope(scope_name)
    try:
        yield
    finally:
        if tracing_state:
            tracing_state.pop_scope()


DEFAULT_EXTRA_FILES_MAP = torch._C.ExtraFilesMap()


def load(f, map_location=None, _extra_files=DEFAULT_EXTRA_FILES_MAP):
    r"""
        Load a ``ScriptModule`` previously saved with :func:`save <torch.jit.save>`

        All previously saved modules, no matter their device, are first loaded onto CPU,
        and then are moved to the devices they were saved from. If this fails (e.g. because
        the run time system doesn't have certain devices), an exception is raised.
        However, storages can be dynamically remapped to an alternative set of devices
        using the `map_location` argument. Comparing to :func:`torch.load`, `map_location`
        in this function is simplified, which only accepts a string (e.g., 'cpu', 'cuda:0'),
        or torch.device (e.g., torch.device('cpu'))

        Arguments:
            f: a file-like object (has to implement read, readline, tell, and seek),
                or a string containing a file name
            map_location: can a string (e.g., 'cpu', 'cuda:0'), a device (e.g.,
                torch.device('cpu'))
            _extra_files: map from filename to content. The extra
                filenames given in the map would be loaded and their content
                would be stored in the provided map.


        Returns:
            A ``ScriptModule`` object.

        Example: ::

            torch.jit.load('scriptmodule.pt')

            # Load ScriptModule from io.BytesIO object
            with open('scriptmodule.pt', 'rb') as f:
                buffer = io.BytesIO(f.read())

            # Load all tensors to the original device
            torch.jit.load(buffer)

            # Load all tensors onto CPU, using a device
            torch.jit.load(buffer, map_location=torch.device('cpu'))

            # Load all tensors onto CPU, using a string
            torch.jit.load(buffer, map_location='cpu')

            # Load with extra files.
            files = {'metadata.json' : ''}
            torch.jit.load('scriptmodule.pt', _extra_files = files)
            print (files['metadata.json'])
    """
    m = ScriptModule()

    def module_lookup(names):
        curr = m
        for name in names:
            if not hasattr(curr, name):
                setattr(curr, name, ScriptModule())
            curr = getattr(curr, name)
        return curr._c
    if isinstance(f, string_classes):
        if not os.path.exists(f):
            raise ValueError("The provided filename {} does not exist".format(f))
    if isinstance(map_location, string_classes):
        map_location = torch.device(map_location)
    elif not (map_location is None or
              isinstance(map_location, torch.device)):
        raise ValueError("map_location should be either None, string or torch.device, "
                         "but got type: " + str(type(map_location)))
    if (str(map_location).startswith('cuda')):
        validate_cuda_device(map_location)

    if isinstance(f, str) or \
            (sys.version_info[0] == 2 and isinstance(f, unicode)) or \
            (sys.version_info[0] == 3 and isinstance(f, pathlib.Path)):
        torch._C.import_ir_module(module_lookup, f, map_location, _extra_files)
    else:
        torch._C.import_ir_module_from_buffer(module_lookup, f.read(), map_location, _extra_files)

    return m


def save(m, f, _extra_files=DEFAULT_EXTRA_FILES_MAP):
    """
        Save an offline version of this module for use in a separate process. The saved
        module serializes all of the methods, submodules, parameters, and attributes of this
        module. It can be loaded into the C++ API using ``torch::jit::load(filename)`` or into the Python
        API with ``torch.jit.load(filename)``.

        To be able to save a module, it must not make any calls to native Python functions.
        This means that all submodules must be subclasses of ``torch.jit.ScriptModule`` as well.

        .. DANGER::
           All modules, no matter their device, are always loaded onto the CPU during loading.
           This is different from :func:`torch.load`'s semantics and may change in the future.

        Arguments:
            m: a ScriptModule to save
            f: a file-like object (has to implement write and flush) or a string
               containing a file name
            _extra_files: Map from filename to contents which will be stored as part of 'f'

        .. warning::
            If you are using Python 2, ``torch.save`` does NOT support ``StringIO.StringIO``
            as a valid file-like object. This is because the write method should return
            the number of bytes written; ``StringIO.write()`` does not do this.

            Please use something like ``io.BytesIO`` instead.

        Example: ::

            m = torch.jit.ScriptModule()

            # Save to file
            torch.jit.save(m, 'scriptmodule.pt')

            # Save to io.BytesIO buffer
            buffer = io.BytesIO()
            torch.jit.save(m, buffer)

            # Save with extra files
            extra_files = torch._C.ExtraFilesMap()
            extra_files['foo.txt'] = 'bar'
            torch.jit.save(m, 'scriptmodule.pt', _extra_files=extra_files)
    """
    if isinstance(f, str) or \
            (sys.version_info[0] == 2 and isinstance(f, unicode)) or \
            (sys.version_info[0] == 3 and isinstance(f, pathlib.Path)):
        m.save(f, _extra_files=_extra_files)
    else:
        ret = m.save_to_buffer(_extra_files=_extra_files)
        f.write(ret)


def get_trace_graph(f, args=(), kwargs=None, _force_outplace=False, return_inputs=False):
    """
    Trace a function or model, returning a tuple consisting of the both the
    *trace* of an execution, as well as the original return value. If return_inputs,
    also returns the trace inputs as part of the tuple

    Tracing is guaranteed not to change the semantics of the function/module
    that is traced.

    Arguments:
        f (torch.nn.Module or function): the function or module
            to be traced.
        args (tuple or Tensor): the positional arguments to pass to the
            function/module to be traced.  A non-tuple is assumed to
            be a single positional argument to be passed to the model.
        kwargs (dict): the keyword arguments to pass to the function/module
            to be traced.

    Example: Trace a cell.

        >>> trace, out = jit.trace(nn.LSTMCell(), (input, hidden))
        >>> print(trace)
    """
    if kwargs is None:
        kwargs = {}
    if not isinstance(args, tuple):
        args = (args,)
    return LegacyTracedModule(f, _force_outplace, return_inputs)(*args, **kwargs)


def _unique_state_dict(module, keep_vars=False):
    # since Parameter.data always creates a new torch.Tensor instance,
    # id(v) doesn't work with it. So we always get the Parameter or Buffer
    # as values, and deduplicate the params using Parameters and Buffers
    state_dict = module.state_dict(keep_vars=True)
    filtered_dict = type(state_dict)()
    seen_ids = set()
    for k, v in state_dict.items():
        if id(v) in seen_ids:
            continue
        seen_ids.add(id(v))
        if keep_vars:
            filtered_dict[k] = v
        else:
            filtered_dict[k] = v.data
    return filtered_dict


def _create_interpreter_name_lookup_fn(frames_up=1):
    def _get_interpreter_name_for_var(var):
        frame = inspect.currentframe()
        i = 0
        while i < frames_up + 1:
            frame = frame.f_back
            i += 1

        f_locals = frame.f_locals
        f_globals = frame.f_globals

        for k, v in f_locals.items():
            if isinstance(v, torch.Tensor) and var is v:
                return k if k != 'self' else ''
        for k, v in f_globals.items():
            if isinstance(v, torch.Tensor) and var is v:
                return k if k != 'self' else ''
        return ''
    return _get_interpreter_name_for_var


class LegacyTracedModule(Module):
    def __init__(self, inner, force_outplace=False, return_inputs=False):
        super(LegacyTracedModule, self).__init__()
        # inner may be a Module, or it may be an arbitrary callable
        # If it's a Module, we get its parameters automatically, which lets
        # us avoid a special casing functions versus modules.
        self.inner = inner
        self._force_outplace = force_outplace
        self._return_inputs = return_inputs

    def forward(self, *args):
        in_vars, in_desc = _flatten(args)
        # NOTE: use full state, because we need it for BatchNorm export
        # This differs from the compiler path, which doesn't support it at the moment.
        module_state = list(_unique_state_dict(self, keep_vars=True).values())
        trace, all_trace_inputs = torch._C._tracer_enter(*(in_vars + module_state))
        ret_inputs = tuple(x.clone() for x in all_trace_inputs)
        torch._C._tracer_set_force_outplace(self._force_outplace)
        torch._C._tracer_set_get_unique_name_fn(_create_interpreter_name_lookup_fn())
        try:
            trace_inputs = _unflatten(all_trace_inputs[:len(in_vars)], in_desc)
            out = self.inner(*trace_inputs)
            out_vars, _ = _flatten(out)
            torch._C._tracer_exit(tuple(out_vars))
        except Exception:
            torch._C._tracer_abandon()
            raise
        if self._return_inputs:
            return trace, out, ret_inputs
        else:
            return trace, out


def _clone_inputs(args):
    def clone_input(a):
        if a is None:
            return None
        elif isinstance(a, torch.Tensor):
            # TODO: figure out one liner to .clone() and set requires_grad
            v = Variable(a.data.clone(), requires_grad=a.requires_grad)
            if a.grad is not None:
                v.grad = clone_input(v.grad)
            return v
        else:
            return a.clone()
    return function._nested_map(lambda x: isinstance(x, torch.Tensor),
                                clone_input, condition_msg="tensors")(args)


# This is purely for developer debugging.  We are not going to advertise it.
_JIT_DUMP = os.environ.get('PYTORCH_JIT_DUMP', False)
_JIT_TIME = os.environ.get('PYTORCH_JIT_TIME', False)  # CUDA-only timing
_JIT_DISABLE = os.environ.get('PYTORCH_JIT_DISABLE', False)
_JIT_STATS = os.environ.get('PYTORCH_JIT_STATS', False)


def _dump_trace(trace_name, pass_name, input_key, trace):
    if not _JIT_DUMP:
        return

    import torch.contrib._graph_vis as graph_vis

    filename = "{}_{}".format(trace_name, pass_name)
    # TODO: Also paste out the backtrace when the trace was compiled
    # (and maybe also when it was run?)
    with open(filename + ".ir", "w") as f:
        f.write("Input key: {}\n\n{}".format(input_key, str(trace)))
    graph_vis.write(trace.graph(), filename + ".html")


@contextlib.contextmanager
def _time(trace_name, name, time=True):
    if (not _JIT_TIME and not time) or not torch.cuda.is_available():
        yield
        return
    stream = torch.cuda.current_stream()
    start = torch.cuda.Event(enable_timing=True)
    end = torch.cuda.Event(enable_timing=True)
    stream.record_event(start)
    try:
        yield
    finally:
        stream.record_event(end)
        end.synchronize()
        print("{} {} time: {} ms".format(trace_name, name, start.elapsed_time(end)))


def verify(model, args, loss_fn=torch.sum, devices=None):
    """
    Verify that a JIT compiled model has the same behavior as its uncompiled
    version along with its backwards pass.  If your model returns multiple
    outputs, you must also specify a `loss_fn` to produce a loss for which
    the backwards will be computed.

    This function has side-effects (e.g., it executes your model / saves and loads
    parameters), so don't expect the model to come out exactly the same as what
    you passed in.

    Arguments:
        model (compiled torch.nn.Module or function): the module/function to be
            verified.  The module/function definition MUST have been decorated with
            `@torch.jit.compile`.
        args (tuple or Tensor): the positional arguments to pass to the
            compiled function/module to be verified.  A non-tuple is assumed to
            be a single positional argument to be passed to the model.
        loss_fn (function, optional): the loss function to be applied to
            the output of the model, before backwards is invoked.  By default,
            we assume that a model returns a single result, and we :func:`torch.sum`
            before calling backwards; if this is inappropriate, you can pass your
            own loss function.  Note that if a model returns a tuple of results,
            these are passed as separate positional arguments to `loss_fn`.
        devices (iterable of device IDs, optional): the GPU devices which the
            compiled module will be run on.  This determines the RNG state we
            must save when running both compiled and uncompiled versions of the model.
    """
    # TODO: In principle, we track device information in our trace, so it
    # should be possible to check if our execution actually obeyed the 'devices'
    # the user provided.

    # TODO: Consider adding a utility function to torch.jit to test
    # for this case
    if not isinstance(model, torch._C.CompiledFunction):
        raise TypeError("Cannot verify an uncompiled module.  Add @torch.jit.compile to compile it")
    is_module = isinstance(model, Module)

    if not isinstance(args, tuple):
        args = (args,)

    saved_args = _clone_inputs(args)
    if is_module:
        saved_state = copy.deepcopy(model.state_dict())

    def run_fwd_bwd(args, force_trace=False, assert_compiled=False):
        params = list(model.parameters()) if is_module else []
        in_vars, _ = _flatten((args, params))
        # We use a special API to reset the trace and compile it from scratch.
        compiled_fn = model
        if force_trace:
            compiled_fn.clear_cache()
        if assert_compiled:
            hits = compiled_fn.hits
        out = model(*args)
        if assert_compiled and compiled_fn.hits == hits:
            raise RuntimeError("failed to use the compiled function")
        if not isinstance(out, tuple):
            out = (out, )
        if loss_fn == torch.sum and len(out) != 1:
            raise ValueError(("Model returns {} outputs, but default loss function "
                              "(torch.sum) can only handle a single output").format(len(out)))
        out_vars, _ = _flatten(out)
        saved_outs = [v.data.clone() for v in out_vars]
        loss = loss_fn(*out)
        grads = torch.autograd.grad([loss], in_vars)
        # TODO: I'm not sure if the clone here is necessary but it is safer
        saved_grads = [v.data.clone() for v in grads]
        return (saved_outs, saved_grads)

    with torch.random.fork_rng(devices, _caller="torch.jit.verify"):
        uncompiled_outs, uncompiled_grads = run_fwd_bwd(args, force_trace=True)
        assert model.has_trace_for(*args)

    if is_module:
        model.load_state_dict(saved_state)
    compiled_outs, compiled_grads = run_fwd_bwd(args, assert_compiled=True)

    _verify_equal(uncompiled_outs, compiled_outs)
    _verify_equal(uncompiled_grads, compiled_grads)


def _verify_equal(xs, ys):
    for x, y in zip(xs, ys):
        if x.sub(y).abs().max() > 1e-6:
            raise RuntimeError("JIT and real computation mismatch")


def indent(s):
    return '\n'.join(['\t' + line for line in s.splitlines()])


class TracingCheckError(Exception):
    def __init__(self, graph_diff_error, tensor_compare_error, extra_msg=None):
        self.message = 'Tracing failed sanity checks!\n'
        if extra_msg is not None:
            self.message += extra_msg + '\n'
        if graph_diff_error is not None:
            self.message += 'ERROR: Graphs differed across invocations!\n'
            self.message += indent(graph_diff_error) + '\n'
        if tensor_compare_error is not None:
            self.message += 'ERROR: Tensor-valued Constant nodes differed in value ' \
                            'across invocations. This often indicates that the tracer has' \
                            ' encountered untraceable code.\n'
            self.message += indent(tensor_compare_error) + '\n'
        super(TracingCheckError, self).__init__(self.message)


# Check the traced module against a set of user-provided validation inputs
@torch.no_grad()
def _check_trace(check_inputs, func, executor_options, traced_func, check_tolerance, force_outplace, is_trace_module):
    # Note: tracing is independent of optimizations, which consume the trace
    executor_options['optimize'] = False
    for inputs in check_inputs:

        if isinstance(inputs, torch.Tensor):
            inputs = (inputs,)

        if is_trace_module:
            copied_dict = {}
            for name, data in inputs.items():
                copied_dict[name] = _clone_inputs(data)
            check_mod = torch.jit.trace_module(
                func.__self__ if hasattr(func, '__self__') else func,
                copied_dict,
                check_trace=False,
                _force_outplace=force_outplace,
                **executor_options)
            check_mod_func = check_mod._c._get_method(traced_func.name)
            inputs = inputs[traced_func.name]
            if isinstance(inputs, (torch.Tensor, dict)):
                inputs = (inputs,)
        else:
            check_mod = torch.jit.trace(
                func,
                _clone_inputs(inputs),
                check_trace=False,
                _force_outplace=force_outplace,
                **executor_options)
            check_mod_func = check_mod

        def graph_diagnostic_info():
            mod_canonicalized = torch._C._jit_pass_canonicalize(traced_func.graph)
            torch._C._jit_pass_erase_shape_information(mod_canonicalized)
            check_canonicalized = torch._C._jit_pass_canonicalize(check_mod_func.graph)
            torch._C._jit_pass_erase_shape_information(check_canonicalized)

            graph_diff_errors = None
            if str(mod_canonicalized) != str(check_canonicalized):
                import difflib
                graph_diff = difflib.ndiff(str(mod_canonicalized).splitlines(True),
                                           str(check_canonicalized).splitlines(True))
                graph_diff_errors = 'Graph diff:\n' + indent(''.join(graph_diff)) + '\n'

                for n_mod, n_check in zip(mod_canonicalized.nodes(), check_canonicalized.nodes()):
                    if str(n_mod) != str(n_check):
                        graph_diff_errors += 'First diverging operator:\n'
                        node_diff = difflib.ndiff(str(n_mod).splitlines(True),
                                                  str(n_check).splitlines(True))
                        source_printout = 'Node diff:\n' + indent(''.join(node_diff)) + '\n'
                        mod_stack = n_mod.sourceRange()
                        if mod_stack:
                            source_printout += 'Trace source location:\n' + indent(mod_stack) + '\n'
                        check_stack = n_check.sourceRange()
                        if check_stack:
                            source_printout += 'Check source location:\n' + indent(check_stack) + '\n'
                        graph_diff_errors += source_printout

                        break  # For now, only print out the first pair of nodes that diverges

            tensor_compare_errors = None
            # Check Tensor-valued constant nodes
            for n_mod, n_check in zip(mod_canonicalized.nodes(), check_canonicalized.nodes()):
                if n_mod.kind() != n_check.kind():
                    break  # Graphs have already diverged

                if n_mod.kind() == 'prim::Constant' and not (n_mod.mustBeNone() or n_check.mustBeNone()):
                    if n_mod.kindOf('value') != 't' or n_check.kindOf('value') != 't':
                        continue

                    mod_tensor_val = n_mod.t('value')
                    check_tensor_val = n_check.t('value')

                    try:
                        torch.testing.assert_allclose(mod_tensor_val, check_tensor_val)
                    except (RuntimeError, AssertionError) as e:
                        if tensor_compare_errors is None:
                            tensor_compare_errors = ''
                        tensor_compare_errors += 'Node:\n' + indent(str(n_mod)) + '\n'
                        compare_stack = n_mod.sourceRange()
                        if compare_stack:
                            tensor_compare_errors += 'Source Location:\n' + indent(compare_stack) + '\n'
                        tensor_compare_errors += 'Comparison exception: ' + indent(str(e))

                        break  # For now, only print the first diverging pair

            return graph_diff_errors, tensor_compare_errors

        def wrap_retval(x):
            return x if isinstance(x, tuple) else (x,)

        def run_mod_and_filter_tensor_outputs(mod, inputs, running_what):
            try:
                outs = wrap_retval(mod(*_clone_inputs(inputs)))
                outs = [out for out in outs if isinstance(out, torch.Tensor)]
                return outs
            except Exception as e:
                raise TracingCheckError(*graph_diagnostic_info(),
                                        extra_msg='Encountered an exception while running the ' + running_what +
                                                  ' with test inputs.\nException:\n' + indent(str(e)))

        has_warned = [False]

        def maybe_warn_nondeterministic():
            if has_warned[0]:
                return
            has_warned[0] = True
            nondeterm_ops = [op for op in traced_func.graph.nodes() if op.isNondeterministic()]
            if len(nondeterm_ops) > 0:
                nondeterministic_ops_warning = "Trace had nondeterministic nodes. "
                nondeterministic_ops_warning += "Did you forget call .eval() on your model? Nodes:\n"
                nondeterministic_ops_warning += "\n".join([indent(str(op)) for op in nondeterm_ops][:20])
                nondeterministic_ops_warning += "\nThis may cause errors in trace checking. To disable trace checking,"\
                                                " pass check_trace=False to torch.jit.trace()"
                warnings.warn(nondeterministic_ops_warning, category=TracerWarning, stacklevel=5)

        def compare_outputs(original, reference, match_what):
            all_ok = True
            for i, (orig, ref) in enumerate(zip(original, reference)):
                try:
                    torch.testing.assert_allclose(orig.double(), ref.double(), rtol=check_tolerance,
                                                  atol=torch.testing._get_default_tolerance(orig, ref)[1])
                except AssertionError as e:
                    maybe_warn_nondeterministic()
                    warnings.warn('Output nr ' + str(i + 1) + '. of the traced function does not match '
                                  'the corresponding output of the ' + match_what + '. Detailed error:\n' + str(e),
                                  category=TracerWarning, stacklevel=4)
                    all_ok = False

            return all_ok

        traced_outs = run_mod_and_filter_tensor_outputs(traced_func, inputs, 'trace')
        fn_outs = run_mod_and_filter_tensor_outputs(func, inputs, 'Python function')
        if compare_outputs(traced_outs, fn_outs, 'Python function'):
            check_outs = run_mod_and_filter_tensor_outputs(check_mod_func, inputs, 'repeated trace')
            compare_outputs(traced_outs, check_outs, 'repeated trace')

        diag_info = graph_diagnostic_info()
        if any(info is not None for info in diag_info):
            raise TracingCheckError(*diag_info)


class TracerWarning(Warning):
    @staticmethod
    def ignore_lib_warnings():
        # We ignore warnings from all submodules excluding the JIT, because we need them e.g. for _check_trace
        warnings.filterwarnings('ignore', category=TracerWarning, module='torch.(?!jit)')


# We ignore the tracer warnings coming form inside the library, because all our shape
# checks in nn will trigger them.
TracerWarning.ignore_lib_warnings()
torch._C._tracer_warn_use_python()


def make_tuple(example_inputs):
    if isinstance(example_inputs, (torch.Tensor, dict)):
        return (example_inputs,)
    # done primarily so that weird iterables fail here and not pybind11 code
    if not isinstance(example_inputs, tuple):
        return tuple(example_inputs)
    return example_inputs


def make_module(mod, _module_class, executor_options):
    if _module_class is None:
        _module_class = TopLevelTracedModule
    return _module_class(mod, **executor_options)


def trace(func,
          example_inputs,
          optimize=True,
          check_trace=True,
          check_inputs=None,
          check_tolerance=1e-5,
          _force_outplace=False,
          _module_class=None):
    """
    Trace a function and return an executable ``ScriptModule`` that will be optimized
    using just-in-time compilation.

    .. warning::

        Tracing only correctly records functions and modules which are not data
        dependent (e.g., do not have conditionals on data in tensors) and do not have
        any untracked external dependencies (e.g., perform input/output or
        access global variables). If you trace such models, you may silently get
        incorrect results on subsequent invocations of the model. The tracer
        will try to emit warnings when doing something that may cause an
        incorrect trace to be produced.

    Arguments:
        func (callable or torch.nn.Module):  a Python function or ``torch.nn.Module``
                                             that will be run with ``example_inputs``.
                                             arguments and returns to ``func`` must be tensors
                                             or (possibly nested) tuples that
                                             contain tensors.
        example_inputs (tuple):  a tuple of example inputs that will be passed to the function
                                 while tracing. The resulting trace can be run with
                                 inputs of different types and shapes assuming the traced operations
                                 support those types and shapes. ``example_inputs`` may also be a single
                                 Tensor in which case it is automatically wrapped in a tuple

    Keyword arguments:
        optimize (bool, optional): whether or not to apply optimizations.  Default: ``True``.
        check_trace (bool, optional): check if the same inputs run through
                                      traced code produce the same outputs. Default: ``True``. You might want
                                      to disable this if, for example, your network contains non-
                                      deterministic ops or if you are sure that the network is correct despite
                                      a checker failure.

        check_inputs (list of tuples, optional): A list of tuples of input arguments that should be used
                                                 to check the trace against what is expected. Each tuple
                                                 is equivalent to a set of input arguments that would
                                                 be specified in ``example_inputs``. For best results, pass in a
                                                 set of checking inputs representative of the space of
                                                 shapes and types of inputs you expect the network to see.
                                                 If not specified, the original ``example_inputs`` are used for checking
        check_tolerance (float, optional): Floating-point comparison tolerance to use in the checker procedure.
                                           This can be used to relax the checker strictness in the event that
                                           results diverge numerically for a known reason, such as operator fusion.

    Returns:
        A ``ScriptModule`` object with a single ``forward()`` method containing the traced code.
        When ``func`` is a ``torch.nn.Module``, the returned ``ScriptModule`` will have the same set of
        sub-modules and parameters as ``func``.

    Example::
        class Net(nn.Module):
            def __init__(self):
                super(Net, self).__init__()
                self.conv = nn.Conv2d(1, 1, 3)

            def forward(self, x):
                return self.conv(x)

            def weighted_kernel_sum(self, weight):
                return weight * self.conv.weight

        example_weight = torch.rand(1, 1, 3, 3)
        example_forward_input = torch.rand(1, 1, 3, 3)
        n = Net()
        inputs = {'forward' : example_forward_input, 'weighted_kernel_sum' : example_weight}
        module = torch.jit.trace_module(n, inputs)

    """
    if not _enabled:
        return func

    if isinstance(func, torch.nn.Module):
        return trace_module(func, {'forward': example_inputs}, optimize,
                            check_trace, check_inputs,
                            check_tolerance, _force_outplace, _module_class)

    if (hasattr(func, '__self__') and isinstance(func.__self__, torch.nn.Module) and
            func.__name__ == 'forward'):
        return trace_module(func.__self__, {'forward': example_inputs}, optimize,
                            check_trace, check_inputs,
                            check_tolerance, _force_outplace, _module_class)

    executor_options = {'optimize': bool(optimize)}
    # Special case for common case of passing a single Tensor
    if isinstance(example_inputs, (torch.Tensor, dict)):
        example_inputs = (example_inputs,)
    # done primarily so that weird iterables fail here and not pybind11 code
    elif not isinstance(example_inputs, tuple):
        example_inputs = tuple(example_inputs)

    var_lookup_fn = _create_interpreter_name_lookup_fn(0)

    if (hasattr(func, '__self__') and isinstance(func.__self__, torch.nn.Module)):
        raise AttributeError("trace doesn't support compiling individual module's functions.\n"
                             "Please use trace_module")

    name = getattr(func, '__name__', 'forward')
    if name == '<lambda>':
        name = '_lambda'  # make name a valid identifier
    traced = torch._C._create_function_from_trace(name, func, example_inputs,
                                                  var_lookup_fn,
                                                  _force_outplace)

    # Check the trace against new traces created from user-specified inputs
    if check_trace:
        if check_inputs is not None:
            _check_trace(check_inputs, func, executor_options, traced, check_tolerance, _force_outplace, False)
        else:
            _check_trace([example_inputs], func, executor_options, traced, check_tolerance, _force_outplace, False)

    return traced


def trace_module(mod,
                 inputs,
                 optimize=True,
                 check_trace=True,
                 check_inputs=None,
                 check_tolerance=1e-5,
                 _force_outplace=False,
                 _module_class=None):
    """
    Trace a function and return an executable ``ScriptModule`` that will be optimized
    using just-in-time compilation.

    .. warning::

        Tracing only correctly records functions and modules which are not data
        dependent (e.g., do not have conditionals on data in tensors) and do not have
        any untracked external dependencies (e.g., perform input/output or
        access global variables). If you trace such models, you may silently get
        incorrect results on subsequent invocations of the model. The tracer
        will try to emit warnings when doing something that may cause an
        incorrect trace to be produced.

    Arguments:
        mod (torch.nn.Module):           a ``torch.nn.Module`` containing methods whose names are
                                         specified in ``example_inputs``. The given methods will be compiled
                                         as a part of a single `ScriptModule`
        example_inputs (dict):           a dict containing sample inputs indexed by method names in ``mod``
                                         The inputs will be passed to methods whose names correspond to inputs'
                                         keys while tracing.
                                         ``{ 'forward' : example_forward_input, 'method2': example_method2_input}``
    Keyword arguments:
        optimize (bool, optional): whether or not to apply optimizations.  Default: ``True``.
        check_trace (bool, optional): check if the same inputs run through
                                      traced code produce the same outputs. Default: ``True``. You might want
                                      to disable this if, for example, your network contains non-
                                      deterministic ops or if you are sure that the network is correct despite
                                      a checker failure.

        check_inputs (list of dicts, optional): A list of dicts of input arguments that should be used
                                                 to check the trace against what is expected. Each tuple
                                                 is equivalent to a set of input arguments that would
                                                 be specified in ``example_inputs``. For best results, pass in a
                                                 set of checking inputs representative of the space of
                                                 shapes and types of inputs you expect the network to see.
                                                 If not specified, the original ``example_inputs`` are used for checking
        check_tolerance (float, optional): Floating-point comparison tolerance to use in the checker procedure.
                                           This can be used to relax the checker strictness in the event that
                                           results diverge numerically for a known reason, such as operator fusion.

    Returns:
        A ``ScriptModule`` object with a single ``forward()`` method containing the traced code.
        When ``func`` is a ``torch.nn.Module``, the returned ``ScriptModule`` will have the same set of
        sub-modules and parameters as ``func``.

    Example::

        def f(x):
            return x * 2
        traced_f = torch.jit.trace(f, torch.rand(1))

    """

    if not _enabled:
        return mod
    executor_options = {'optimize': bool(optimize)}
    var_lookup_fn = _create_interpreter_name_lookup_fn(0)

    if not isinstance(mod, torch.nn.Module):
        raise AttributeError("expected torch.nn.Module as the first argument")

    if not isinstance(inputs, dict):
        raise AttributeError("expected a dictionary of (method_name, input) pairs")

    module = make_module(mod, _module_class, executor_options)

    for method_name, example_inputs in inputs.items():
        # this is needed since Module.__call__ sets up some extra tracing
        func = mod if method_name == "forward" else getattr(mod, method_name)
        example_inputs = make_tuple(example_inputs)
        module._c._create_method_from_trace(method_name, func, example_inputs, var_lookup_fn, _force_outplace)
        check_trace_method = module._c._get_method(method_name)

        # Check the trace against new traces created from user-specified inputs
        if check_trace:
            if check_inputs is not None:
                _check_trace(check_inputs, func, executor_options, check_trace_method,
                             check_tolerance, _force_outplace, True)
            else:
                _check_trace([inputs], func, executor_options, check_trace_method,
                             check_tolerance, _force_outplace, True)

        return module


class CompilationUnit(object):
    def __init__(self, lang=None, optimize=True, _frames_up=0):
        self._c = torch._C.CompilationUnit()
        self._c.set_optimized(optimize)
        if lang is not None:
            self.define(lang, _frames_up=_frames_up + 1)

    def define(self, lang, rcb=None, _frames_up=0):
        if not rcb:
            rcb = _jit_internal.createResolutionCallback(_frames_up + 1)
        self._c.define(lang, rcb)

    def __getattr__(self, attr):
        r = self._c.find_function(attr)
        if r is None:
            raise AttributeError("'CompilationUnit' has no attribute '{}'".format(attr))
        return r

    def _import(self, src, constants, op_version_set=1):
        """ test import logic for single function, use only for testing """
        src = "op_version_set = {}\n{}".format(op_version_set, src)
        torch._C._jit_import_functions(self._c, src, constants, None)
        return self


def _try_get_dispatched_fn(fn):
    if not callable(fn):
        return None
    return _jit_internal.boolean_dispatched.get(fn)


def _try_get_overloaded_fn(mod, field):
    return mod._overloads.get(field, None) if isinstance(mod, ScriptModule) else None


def _try_compile_weak_script(fn):
    entry = _jit_internal.compiled_weak_fns.get(fn)
    if entry is None:
        return None
    if entry["status"] == _jit_internal.COMPILATION_PENDING:
        compiled_fn = torch.jit.script(fn, True, 0, entry["rcb"])
        del entry["rcb"]
        _jit_internal.compiled_weak_fns[fn]["compiled_fn"] = compiled_fn
        entry["status"] = _jit_internal.COMPILED
        return compiled_fn
    else:
        return entry["compiled_fn"]


# ScriptClasses must be new-style classes because we construct them using their
# __new__ method.
def _is_new_style_class(cls):
    if hasattr(cls, '__class__'):
        return ('__dict__' in dir(cls) or hasattr(cls, '__slots__'))


def whichmodule(obj):
    """Find the module an object belong to."""
    module_name = getattr(obj, '__module__', None)
    # Protect the iteration by using a list copy of sys.modules against dynamic
    # modules that trigger imports of other modules upon calls to getattr.
    for name, module in list(sys.modules.items()):
        if name == '__main__' or module is None:
            continue
        try:
            if _getattribute(module, name)[0] is obj:
                return module_name
        except AttributeError:
            pass
    return '__main__'


# Retrieves a fully-qualified name (module hierarchy + classname) for a given obj.
def _qualified_name(obj):
    name = obj.__name__
    module_name = obj.__module__

    # The Python docs are very clear that `__module__` can be None, but I can't
    # figure out when it actually would be.
    if module_name is None:
        raise RuntimeError("Could not get qualified name for class '{}': "
                           "__module__ can't be None.".format(name))

    # if getattr(sys.modules[module_name], name) is not obj:
    #     raise RuntimeError("Could not get qualified name for class '{}': "
    #                        "the attr {} on module {} is not the the class".format(name, name, module_name))

    # __main__ is a builtin module, so rewrite it to "__torch__".
    if module_name == "__main__":
        module_name = "__torch__"
    else:
        # Everything else gets a "__torch__" prefix to avoid name collisions
        # with the names of user values.
        module_name = "__torch__." + module_name

    if "." in name:
        raise RuntimeError("Could not get qualified name for class '{}': "
                           "'{}' is not a valid identifier".format(name, name))

    return module_name + "." + name


def script(obj, optimize=True, _frames_up=0, _rcb=None):
    if not _enabled:
        return obj
    if _rcb is None:
        _rcb = _jit_internal.createResolutionCallback(_frames_up + 1)
    if inspect.isclass(obj):
        if not _is_new_style_class(obj):
            raise RuntimeError("TorchScript classes must be new-style classes. Please inherit from 'object'")
        qualified_name = _qualified_name(obj)
        ast = get_jit_class_def(obj, obj.__name__)
        _jit_script_class_compile(qualified_name, ast, _rcb)
        _add_script_class(obj, qualified_name)
        return obj
    else:
        ast = get_jit_def(obj)
        fn = torch._C._jit_script_compile(ast, _rcb, get_default_args(obj))
        # Forward docstrings
        fn.__doc__ = obj.__doc__
        return fn


ScriptMethodStub = namedtuple('ScriptMethodStub', ('resolution_callback', 'def_', 'original_method'))


def script_method(fn, _rcb=None):
    if not _enabled:
        return fn
    # NOTE: we need to traverse two frames here because the meta-class frame
    # for ScriptModule will be present, as opposed to invoking @script on a
    # a function or invoking define() on a CompilationUnit.
    # The stack will look like:
    #
    # 0. createResolutionCallback()
    # 1. script_method()
    # 2. ScriptModule metaclass frame
    # 3. Surrounding scope
    #
    # createResolutionCallback internally adds 1 to get us to the scope of this
    # function (the calling function). Adding 2 gets us to the proper surrounding scope.
    if _rcb is None:
        _rcb = _jit_internal.createResolutionCallback(frames_up=2)
    ast = get_jit_def(fn, self_name="ScriptModule")
    return ScriptMethodStub(_rcb, ast, fn)


def _try_get_weak_module(mod):
    """
    Get the WeakScriptModuleProxy corresponding to mod if it exists
    """
    if not isinstance(mod, Module):
        return None
    return _jit_internal.weak_modules.get(mod)


def _try_get_ignored_op(fn):
    if not callable(fn):
        return False
    if hasattr(fn, '__func__'):
        fn = fn.__func__
    return fn in _jit_internal.ignored_fns


def _is_weak_type(cls):
    """
    Check if a type has been annotated with `weak_module`
    """
    return cls in _jit_internal.weak_types


# These OrderedDictWrapper classes replace the actual OrderedDicts in
# module with versions that get/set properties inside of script::Module.
# This allows us to reuse most of nn.Module while still storing the
# data in C++.
# Each OrderedDict needs to support:
#  x not in view
#  x in view
#  view[name] = ...
#  view.values()
#  del view[name]
#  view.items()
#  view.keys()
#  len(view)

class OrderedDictWrapper(object):
    def __init__(self, module):
        self.module = module

    def keys(self):
        return [k for k, v in self.items()]

    def values(self):
        return [v for k, v in self.items()]

    def __delitem__(self, k):
        raise RuntimeError("cannot delete methods or parameters of a script module")

    def items(self):
        raise NotImplementedError

    def __contains__(self, k):
        raise NotImplementedError

    def __getitem__(self, k):
        raise NotImplementedError

    def __setitem__(self, k, v):
        raise NotImplementedError


class OrderedModuleDict(OrderedDictWrapper):
    def __init__(self, module):
        super(OrderedModuleDict, self).__init__(module)
        # contains _both_ script modules and non-script python-only modules

        # because script modules are subclassed in python and the
        # C++ script::Module class will not hold references to them,
        # to ensure that you always get the same python value here
        # we store it in the python dict as well
        self._python_modules = OrderedDict()

    def items(self):
        r = self._python_modules.items()
        return r

    def __contains__(self, k):
        return k in self._python_modules

    def __setitem__(self, k, v):
        if k in self._python_modules:
            raise RuntimeError("cannot re-assign modules in a ScriptModule")
        if isinstance(v, ScriptModule):
            self.module._register_module(k, v._c)

        self._python_modules[k] = v

    def __getitem__(self, k):
        return self._python_modules[k]


class OrderedParameterDict(OrderedDictWrapper):
    def __init__(self, module):
        super(OrderedParameterDict, self).__init__(module)

    def items(self):
        return [(name, param) for name, param in self.module._get_parameters()]

    def __setitem__(self, k, v):
        self.module._register_parameter(k, v, False)

    def __contains__(self, k):
        return self.module._has_parameter(k)

    def __getitem__(self, k):
        if k not in self:
            raise KeyError(k)
        return self.module._get_parameter(k)


class OrderedBufferDict(OrderedDictWrapper):
    def __init__(self, module):
        super(OrderedBufferDict, self).__init__(module)

    def items(self):
        return [(name, param) for name, _, param in
                self.module._get_attributes() if isinstance(param, torch.Tensor)]

    def __setitem__(self, k, v):
        self.module._register_buffer(k, v)

    def __contains__(self, k):
        return self.module._has_buffer(k)

    def __getitem__(self, k):
        if k not in self:
            raise KeyError(k)
        return self.module._get_buffer(k)

# base types that can be constants
# in addition, tuples and lists of these base types are also considered constants
# If you edit this list, then you also need to edit the handlers in
# ConstantValue in jit/script/init.cpp
_constant_types = (bool, float, int, str, type(None), types.FunctionType, torch.device, torch.layout, torch.dtype)


def _get_valid_constant(attr, v):
    if isinstance(v, _constant_types):
        return v
    elif isinstance(v, tuple) or isinstance(v, list):
        return tuple(_get_valid_constant(attr, x) for x in v)
    constants = ", ".join(typ.__name__ for typ in _constant_types)
    raise TypeError(textwrap.dedent("""
        '{}' object for attribute '{}' is not a valid constant.
        Valid constants are:
          1. a nn.ModuleList
          2. a value of type {{{}}}
          3. a list or tuple of (2)
        """.format(type(v).__name__, attr, constants)))


def _create_methods_from_stubs(self, stubs):
    defs = [m.def_ for m in stubs]
    rcbs = [m.resolution_callback for m in stubs]
    defaults = [get_default_args(m.original_method) for m in stubs]
    self._c._create_methods(self, defs, rcbs, defaults)

# For each user-defined class that subclasses ScriptModule this meta-class,
# (1) finds all the methods annotated with @script_method
# in a ScriptModule and removes them from the class attributes, and
# (2) puts a wrapper around the class's __init__ method to register
# all of the script_methods with the module after the original __init__
# has run. This has to occur after the user-defined __init__ so that
# submodules and parameters are initialized _before_ the script compiler
# resolve references to `self.param` or `self.module`.


class ScriptMeta(type):
    # this has to inherit from pybind11's metaclass otherwise we get
    # issues because ScriptModule inherits from torch._C.ScriptModule,
    # a pybind11 type
    def __init__(cls, name, bases, attrs):
        # initialize inherited properties
        cls._methods = {}
        cls._constants_set = set(getattr(cls, '__constants__', ()))
        for base in reversed(bases):
            for k, v in getattr(base, '_methods', {}).items():
                cls._methods[k] = v
            base_constants = getattr(base, '_constants_set', set())
            cls._constants_set = cls._constants_set.union(base_constants)

        # find all the script methods of the current class
        for k, v in sorted(attrs.items()):
            if isinstance(v, ScriptMethodStub):
                delattr(cls, k)
                cls._methods[v.original_method.__name__] = v

        original_init = getattr(cls, '__init__', lambda self: None)
        cls._overloads = dict(getattr(cls, '__overloads__', {}))

        # after the user's __init__ register all the script methods
        # with the module
        @functools.wraps(original_init)
        def init_then_register(self, *args, **kwargs):
            original_init(self, *args, **kwargs)
            if type(self) == cls:
                # this is the init of the concrete type of self,
                # we have already resolved all _methods
                methods = [v for k, v in sorted(cls._methods.items())]
                _create_methods_from_stubs(self, methods)

        cls.__init__ = init_then_register
        return super(ScriptMeta, cls).__init__(name, bases, attrs)


if _enabled:

    # this is a Python 'non-data descriptor' that causes the first access
    # to ScriptModule's forward to lookup the forward method and stash
    # it in the objects dict. Due to the standard rules for attribute lookup
    # subsequent lookups will just directly return the previously looked up method.
    # This is necessary because nn.Module defines forward as a method. If we
    # did nothing __getattr__ would not be called. Instead we'd get nn.Module.forward
    # which always throws an exception.
    class _CachedForward(object):
        def __get__(self, obj, cls):
            return self.__getattr__('forward')

    class ScriptModule(with_metaclass(ScriptMeta, Module)):
        r"""
        The core data structure in TorchScript is the ``ScriptModule``. It is an
        analogue of torch's ``nn.Module`` and represents an entire model as a tree of
        submodules. Like normal modules, each individual module in a ``ScriptModule`` can
        have submodules, parameters, and methods. In ``nn.Module``\s methods are implemented
        as Python functions, but in ``ScriptModule``\s methods are implemented as
        TorchScript functions,  a statically-typed subset of Python that contains all
        of PyTorch's built-in Tensor operations. This difference allows your
        ScriptModules code to run without the need for a Python interpreter.

        ``ScriptModule``\s be created in two ways:

        **Tracing:**

            Using ``torch.jit.trace``, you can turn an existing module or Python
            function into a TorchScript program. You must provide example inputs,
            and we run the function, recording the operations performed on all the tensors. We turn the resulting recording
            into a TorchScript method that is installed as the ``forward`` method of a
            ``ScriptModule``. This module also contains any parameters that the original
            module had as well.

            Example (tracing a function)::

                import torch
                def foo(x, y):
                    return 2 * x + y
                traced_foo = torch.jit.trace(foo, (torch.rand(3), torch.rand(3)))

            .. note::
                Tracing a function will construct a ``ScriptModule`` with a single
                ``forward`` method that implements the function. The resulting
                ``ScriptModule`` has no parameters or attributes.

            Example (tracing an existing module)::

                import torch
                import torchvision
                traced_net = torch.jit.trace(torchvision.models.resnet18(),
                                             torch.rand(1, 3, 224, 224))

            .. note::

                Tracing only records operations done when the given function is run on the given
                tensors. Therefore, the returned ``ScriptModule`` will always run the same traced
                graph on any input. This has some important implications when your module is
                expected to run different sets of operations, depending on the input and/or the
                module state. For example,

                    + Tracing will not record any control-flow like if-statements or loops. When
                      this control-flow is constant across your module, this is fine and it often
                      inlines the control-flow decisions. But sometimes the control-flow is
                      actually part of the model itself. For instance, a recurrent network is
                      a loop over the (possibly dynamic) length of an input sequence.

                    + In the returned ``ScriptModule``, operations that have different behaviors
                      in ``training`` and ``eval`` modes will always behave as if it is in the
                      mode it was in during tracing, no matter which mode the ``ScriptModule``
                      is in.

                In cases like these, tracing would not be appropriate and scripting is a better
                choice.

        **Scripting:**

            You can write TorchScript code directly using Python syntax. You do this
            using the ``@torch.jit.script`` decorator (for functions) or
            ``@torch.jit.script_method`` decorator (for methods) on subclasses of
            ``ScriptModule``. With this decorator the body of the annotated function is
            directly translated into TorchScript. TorchScript itself is a subset of
            the Python language, so not all features in Python work, but we provide
            enough functionality to compute on tensors and do control-dependent
            operations.

            Example (scripting a function)::

                import torch
                @torch.jit.script
                def foo(x, y):
                    if x.max() > y.max():
                        r = x
                    else:
                        r = y
                    return r

            .. note::
                A ``@torch.jit.script`` decorator will construct a ``ScriptModule`` with a single
                ``forward`` method that implements the function. The resulting
                ``ScriptModule`` has no parameters or attributes.

            Example (scripting a simple module with a Parameter)::

              import torch
              class MyModule(torch.jit.ScriptModule):
                  def __init__(self, N, M):
                      super(MyModule, self).__init__()
                      self.weight = torch.nn.Parameter(torch.rand(N, M))

                  @torch.jit.script_method
                  def forward(self, input):
                      return self.weight.mv(input)

            Example (scripting a module with traced submodules)::

                import torch
                import torch.nn as nn
                import torch.nn.functional as F

                class MyScriptModule(torch.jit.ScriptModule):
                    def __init__(self):
                        super(MyScriptModule, self).__init__()
                        # torch.jit.trace produces a ScriptModule's conv1 and conv2
                        self.conv1 = torch.jit.trace(nn.Conv2d(1, 20, 5), torch.rand(1, 1, 16, 16))
                        self.conv2 = torch.jit.trace(nn.Conv2d(20, 20, 5), torch.rand(1, 20, 16, 16))

                    @torch.jit.script_method
                    def forward(self, input):
                      input = F.relu(self.conv1(input))
                      input = F.relu(self.conv2(input))
                      return input
        """
        def __init__(self, optimize=True):
            self.__dict__['_c'] = torch._C.ScriptModule()
            Module.__init__(self)
            self._c._set_optimized(optimize)
            self._parameters = OrderedParameterDict(self._c)
            self._buffers = OrderedBufferDict(self._c)
            self._modules = OrderedModuleDict(self._c)

        @property
        def graph(self):
            return self.forward.graph

        @property
        def code(self):
            return self.forward.code

        def save(self, *args, **kwargs):
            return self._c.save(*args, **kwargs)

        def save_to_buffer(self, *args, **kwargs):
            return self._c.save_to_buffer(*args, **kwargs)

        def get_debug_state(self, *args, **kwargs):
            return self._c.get_debug_state()

        forward = _CachedForward()

        def __getattr__(self, attr):
            if '_c' not in self.__dict__:
                raise RuntimeError("ScriptModule has not been initialized, did you forget to call super's init?")
            if self._c._has_method(attr):
                if attr in self.__class__._methods:
                    original_method = self.__class__._methods[attr].original_method
                    script_method = self._c._get_method(attr)
                    script_method = functools.wraps(original_method)(script_method)
                else:
                    script_method = self._c._get_method(attr)
                # cache method so future calls do not go through __getattr__
                # to improve invocation performance
                self.__dict__[attr] = script_method
                return script_method

            if self._c._has_attribute(attr):
                return self._c._get_attribute(attr)
            return Module.__getattr__(self, attr)

        def __setattr__(self, attr, value):
            if attr not in self._constants_set:
                if isinstance(value, Module) and _is_weak_type(type(value)):
                    # Compile weak script module
                    value = _make_strong(value)
                if attr == 'training':
                    if self._c._has_buffer('training'):
                        self.__dict__['training'] = value
                        self._c._get_buffer('training').fill_(int(value))
                        return
                if isinstance(value, Attribute):
                    the_type = torch.jit.annotations.ann_to_type(value.type)
                    try:
                        self._c._register_attribute(attr, the_type, value.value)
                    except RuntimeError:
                        raise RuntimeError("Could not register attribute '{}' of type '{}' for a value of type '{}'"
                                           .format(attr, value.type, type(value.value)))
                    return
                return super(ScriptModule, self).__setattr__(attr, value)

            if hasattr(self, attr):
                raise RuntimeError("attempting to re-assign constant '{}'".format(attr))

            def conv_module_to_const(module_value):
                if not isinstance(module_value, (ModuleList, Sequential)):
                    return module_value
                for i in range(len(module_value)):
                    module_value[i] = conv_module_to_const(module_value[i])
                if isinstance(module_value, Sequential):
                    return _ConstSequential(module_value)
                else:
                    return _ConstModuleList(module_value)

            if isinstance(value, (ModuleList, Sequential)):
                # special case for list of modules. Modules need to be registered with their
                # parent module. To do this, we create a ConstModuleList, which is itself a module, that
                # contains each of these modules as submodules. The ConstModuleList then
                # is set as an attribute of the parent module.
                super(ScriptModule, self).__setattr__(attr, conv_module_to_const(value))
            else:
                super(ScriptModule, self).__setattr__(attr, _get_valid_constant(attr, value))

        def __dir__(self):
            return sorted(Module.__dir__(self) + self._method_names())

        def define(self, lang):
            # We use frames_up=1 to get to the proper surrounding scope. The stack
            # will look like:
            # 0. createResolutionCallback
            # 1. define()
            # 2. surrounding scope.
            #
            # createResolutionCallback internally adds 1 to get us to our frame, then
            # we add 1 to get to the proper surrounding scope.
            rcb = _jit_internal.createResolutionCallback(frames_up=1)
            self._c._define(self, lang, rcb)

        def copy(self):
            m = ScriptModule()

            def module_lookup(names):
                curr = m
                for name in names:
                    if not hasattr(curr, name):
                        setattr(curr, name, ScriptModule())
                    curr = getattr(curr, name)
                return curr._c
            self._c._copy_into(module_lookup, {}, [])
            return m

        def __getstate__(self):
            raise pickle.PickleError(
                "ScriptModules cannot be saved using torch.save. " +
                "Mixed serialization of script and non-script modules is not supported. " +
                "For purely script modules use my_script_module.save(<filename>) instead.")

        def graph_for(self, *args, **kwargs):
            return self.forward.graph_for(*args, **kwargs)

    class WeakScriptModuleProxy(ScriptModule):
        def __init__(self, original, stubs):
            # Guards behavior of __setattr__ and __getattr__ so ScriptModule
            # __init__ can run correctly
            self.__dict__['_initialized'] = False
            super(WeakScriptModuleProxy, self).__init__()

            # Store a weak reference to the original module
            self.__dict__["_original"] = weakref.ref(original)

            constants_set = set(getattr(original, "__constants__", []))
            self.__dict__["_constants_set"] = {}

            # Copy Parameters and Modules
            for name in dir(original):
                item = getattr(original, name)
                if item is None and name in original._parameters:
                    # XXX: treat None value simply as module attributes instead of adding them to the parameter list
                    # TODO: need to handle this more generally when non-tensor attributes added to module
                    object.__setattr__(self, name, item)
                elif isinstance(item, Parameter) or (isinstance(item, Module) and item is not self):
                    ScriptModule.__setattr__(self, name, item)

            # Copy buffers
            for name in original._buffers:
                if original._buffers[name] is None:
                    object.__setattr__(self, name, None)
                else:
                    self.register_buffer(name, original._buffers[name])

            # Copy constants
            self.__dict__["_constants_set"] = constants_set
            for name in self.__dict__["_constants_set"]:
                if hasattr(original, name):
                    self.__dict__[name] = getattr(original, name)

            # Copy overloads
            self.__dict__["_overloads"] = dict(getattr(original, "__overloads__", {}))

            self.__dict__["_initialized"] = True
            _create_methods_from_stubs(self, stubs)

        def __getattr__(self, attr):
            # Try to get the attribute directly, if that fails, fall back to the
            # weak module itself
            try:
                return ScriptModule.__getattr__(self, attr)
            except AttributeError:
                # unwrap the original
                original_module = self.__dict__["_original"]()
                if original_module and self.__dict__["_initialized"]:
                    # get attr from original if it is still alive
                    return getattr(original_module, attr)
                else:
                    # Only fall back to original once __init__() is done
                    raise AttributeError("Weak module has no attribute '{}'"
                                         .format(attr))

        def __setattr__(self, attr, value):
            # Once constructed, no new properties can be set

            if not self.__dict__["_initialized"]:
                # If constructing, don't fall back to original module
                return ScriptModule.__setattr__(self, attr, value)

            if hasattr(self, attr):
                return ScriptModule.__setattr__(self, attr, value)
            else:
                raise AttributeError("Cannot set new attribute '{}' on "
                                     "weak script module once it has been "
                                     "created".format(attr))

else:
    class ScriptModule(torch.nn.Module):
        def __init__(self, optimize=True):
            super(ScriptModule, self).__init__()


def _get_weak_stubs(cls):
    """
    Calls script_method for each method on the type of the object passed in and
    returns the generated ScriptMethodStubs
    """
    stubs = []
    for name in dir(cls):
        func = get_function_from_type(cls, name)
        if func in _jit_internal.weak_script_methods:
            entry = _jit_internal.weak_script_methods[func]
            stub = script_method(entry["original_method"], entry["rcb"])
            stubs.append(stub)
    return stubs


def _make_strong(mod):
    """
    Converts a weak module into a subclass of ScriptModule
    """
    if mod in _jit_internal.weak_modules:
        return _jit_internal.weak_modules[mod]

    stubs = _jit_internal.weak_types.get(type(mod))["method_stubs"]

    if stubs is None:
        # Generate stubs and and store on weak_types in case this type is
        # used again
        stubs = _get_weak_stubs(type(mod))
        _jit_internal.weak_types[type(mod)]["method_stubs"] = stubs

    # Create proxy with stubs
    original_type = type(mod)

    # Construct a new type that inherits from both WeakScriptModuleProxy and
    # original_type so that isinstance checks work correctly
    weak_type = type(original_type.__name__, (WeakScriptModuleProxy, original_type), {})
    proxy = weak_type(mod, stubs)

    _jit_internal.weak_modules[mod] = proxy

    return proxy


def _get_methods(cls):
    import inspect
    # In Python 3 unbound methods are functions, but in Python 2 they are methods
    return inspect.getmembers(cls, predicate=lambda x: inspect.isfunction(x) or inspect.ismethod(x))


_compiled_methods_whitelist = {
    'forward', 'register_buffer', 'register_parameter', 'add_module',
    '_apply', 'apply', 'cuda', 'cpu', 'to', 'type', 'float', 'double', 'half',
    'state_dict', 'load_state_dict', '_load_from_state_dict',
    '_named_members', 'parameters', 'named_parameters',
    'buffers', 'named_buffers', 'children', 'named_children', 'modules',
    'named_modules', 'zero_grad', 'share_memory', '_get_name', 'extra_repr',
    '_slow_forward', '_tracing_name', 'eval', 'train',
}


def _make_fail(name):
    def fail(self, *args, **kwargs):
        raise RuntimeError(name + " is not supported on ScriptModules")
    return fail


for name, method in _get_methods(torch.nn.Module):
    if name.startswith('__'):
        continue
    if name not in ScriptModule.__dict__ and name not in _compiled_methods_whitelist:
        setattr(ScriptModule, method.__name__, _make_fail(name))


class TracedModule(ScriptModule):
    __frozen = False

    def __init__(self, orig, id_set=None, optimize=True):
        # XXX: orig can be a nn.Module or a function!
        super(TracedModule, self).__init__(optimize=optimize)
        if id_set is None:
            id_set = set()

        assert(isinstance(orig, torch.nn.Module))
        self._name = 'TracedModule[' + type(orig).__name__ + ']'

        def check_unique(param):
            if param in id_set:
                raise ValueError("TracedModules don't support parameter sharing between modules")
            id_set.add(param)

        self.training = orig.training

        for name, param in orig._parameters.items():
            if param is not None:
                self._parameters[name] = param
                check_unique(param)
        for name, buf in orig._buffers.items():
            if buf is not None:
                self._buffers[name] = buf
                check_unique(buf)

        if orig._backward_hooks or orig._forward_hooks or orig._forward_pre_hooks:
            raise ValueError("Modules that have hooks assigned can't be compiled")

        for name, submodule in orig._modules.items():
            if isinstance(submodule, ScriptModule) and not isinstance(submodule, TracedModule):
                self._modules[name] = submodule.copy()
            else:
                self._modules[name] = TracedModule(submodule, id_set, optimize=optimize)

        self._freeze()

    def forward(self, *args, **kwargs):
        raise RuntimeError('Trace submodules cannot be called.')

    def _freeze(self):
        self.__frozen = True

    def _get_name(self):
        return self._name

    def __setattr__(self, attr, value):
        if not self.__frozen or hasattr(self, attr):
            return super(TracedModule, self).__setattr__(attr, value)
        raise RuntimeError("Cannot set new properties on a traced module.")


if _enabled:
    class TopLevelTracedModule(TracedModule):
        forward = _CachedForward()


class _ConstModuleList(ScriptModule):
    def __init__(self, modules):
        super(_ConstModuleList, self).__init__()
        for i, module in enumerate(modules):
            if _is_weak_type(type(module)):
                module = _make_strong(module)
            self.add_module(str(i), module)

    def __getitem__(self, idx):
        if isinstance(idx, slice):
            return _ConstModuleList(list(self._modules.values())[idx])
        else:
            if not (-len(self) <= idx < len(self)):
                raise IndexError('index {} is out of range'.format(idx))
            if idx < 0:
                idx += len(self)
            return self._modules[str(idx)]

    def __len__(self):
        return len(self._modules)

    def __iter__(self):
        return iter(self._modules.values())

    def __dir__(self):
        keys = super(_ConstModuleList, self).__dir__()
        keys = [key for key in keys if not key.isdigit()]
        return keys


class _ConstSequential(_ConstModuleList):
    __constants__ = ['mods']

    def __init__(self, mods):
        super(_ConstSequential, self).__init__(mods._modules.values())

        # we define the forward method via self.define rather than
        # making it a direct class member (with a @script) annotation
        # because, in optimized runtime environments where only .pyc files
        # are shipped, we cant retrieve the source code.
        # TODO: find a workaround for this and remove this hack
        self.define("""
        def forward(self, input):
            for m in self:
                input = m(input)
            return input
        """)


_builtin_table = None

_modules_containing_builtins = (torch, torch._C._nn)


def _unwrap_optional(x):
    assert x is not None, "Unwrapping null optional"
    return x


# lazily built to ensure the correct initialization order
def _get_builtin_table():
    global _builtin_table
    if _builtin_table is not None:
        return _builtin_table
    _builtin_table = {}

    def register_all(mod):
        for name in dir(mod):
            v = getattr(mod, name)
            if callable(v):
                _builtin_table[id(v)] = "aten::" + name
    for mod in _modules_containing_builtins:
        register_all(mod)

    _builtin_table[id(warnings.warn)] = "aten::warn"
    _builtin_table[id(_single)] = "aten::_single"
    _builtin_table[id(_pair)] = "aten::_pair"
    _builtin_table[id(_triple)] = "aten::_triple"
    _builtin_table[id(_quadruple)] = "aten::_quadruple"
    _builtin_table[id(_list_with_default)] = "aten::list_with_default"
    _builtin_table[id(_unwrap_optional)] = "aten::_unwrap_optional"
    _builtin_table[id(cudnn.is_acceptable)] = "aten::cudnn_is_acceptable"
    _builtin_table[id(torch._C._infer_size)] = "aten::_infer_size"
    _builtin_table[id(torch.nn.functional._no_grad_embedding_renorm_)] = "aten::_no_grad_embedding_renorm_"

    _builtin_table[id(math.floor)] = "aten::floor"
    _builtin_table[id(math.ceil)] = "aten::ceil"
    _builtin_table[id(math.log)] = "aten::log"
    _builtin_table[id(math.log1p)] = "aten::log1p"
    _builtin_table[id(math.log10)] = "aten::log10"
    _builtin_table[id(math.exp)] = "aten::exp"
    _builtin_table[id(math.sqrt)] = "aten::sqrt"
    _builtin_table[id(math.pow)] = "aten::pow"
    _builtin_table[id(math.copysign)] = "aten::copysign"
    _builtin_table[id(math.erf)] = "aten::erf"
    _builtin_table[id(math.erfc)] = "aten::erfc"
    _builtin_table[id(math.expm1)] = "aten::expm1"
    _builtin_table[id(math.fabs)] = "aten::fabs"
    _builtin_table[id(math.gamma)] = "aten::gamma"
    _builtin_table[id(math.lgamma)] = "aten::lgamma"
<<<<<<< HEAD
    if not PY2: 
=======
    if not PY2:
>>>>>>> 79c5dc31
        _builtin_table[id(math.gcd)] = "aten::gcd"

    _builtin_table[id(torch.nn.functional.interpolate)] = "aten::__interpolate"
    _builtin_table[id(torch.nn.functional.upsample_nearest)] = "aten::__upsample_nearest"
    _builtin_table[id(torch.nn.functional.upsample)] = "aten::__upsample"
    _builtin_table[id(torch.nn.functional.upsample_bilinear)] = "aten::__upsample_bilinear"
    _builtin_table[id(torch.nn.functional.assert_int_or_pair)] = "aten::_assert_int_or_pair"
    _builtin_table[id(torch.nn.utils.rnn.get_packed_sequence)] = "aten::_pack_sequence"

    _builtin_table[id(torch.nn.init._no_grad_fill_)] = "aten::_no_grad_fill_"
    _builtin_table[id(torch.nn.init._no_grad_normal_)] = "aten::_no_grad_normal_"
    _builtin_table[id(torch.nn.init._no_grad_uniform_)] = "aten::_no_grad_uniform_"
    _builtin_table[id(torch.nn.init._no_grad_zero_)] = "aten::_no_grad_zero_"

    return _builtin_table


def _register_builtin(fn, op):
    _get_builtin_table()[id(fn)] = op


def _find_builtin(fn):
    return _get_builtin_table().get(id(fn))


_register_builtin(len, 'aten::len')
_register_builtin(_wait, 'aten::wait')

# qualified_name => ScriptClass mapping
_script_classes = {}


def _add_script_class(cls, name):
    global _script_classes
    _script_classes[name] = cls


def _get_script_class(name):
    global _script_classes
    if name not in _script_classes:
        raise RuntimeError("Unknown reference to ScriptClass '{}'. "
                           "Did you forget to import it?".format(name))
    return _script_classes[name]

# torch.jit.Error
Error = torch._C.JITException


class _disable_tracing(object):
    def __enter__(self):
        self.state = torch._C._get_tracing_state()
        torch._C._set_tracing_state(None)

    def __exit__(self, *args):
        torch._C._set_tracing_state(self.state)
        self.state = None


# for use in python if using annotate
def annotate(the_type, the_value):
    # noop in python
    return the_value


Attribute = collections.namedtuple('Attribute', ['value', 'type'])

last_executed_optimized_graph = torch._C._last_executed_optimized_graph


def _graph_for(self, *args, **kwargs):
    self(*args, **kwargs)
    return last_executed_optimized_graph()

torch._C.ScriptMethod.graph_for = _graph_for
torch._C.Function.graph_for = _graph_for
Function = torch._C.Function

if not torch._C._jit_init():
    raise RuntimeError("JIT initialization failed")<|MERGE_RESOLUTION|>--- conflicted
+++ resolved
@@ -1779,11 +1779,7 @@
     _builtin_table[id(math.fabs)] = "aten::fabs"
     _builtin_table[id(math.gamma)] = "aten::gamma"
     _builtin_table[id(math.lgamma)] = "aten::lgamma"
-<<<<<<< HEAD
-    if not PY2: 
-=======
     if not PY2:
->>>>>>> 79c5dc31
         _builtin_table[id(math.gcd)] = "aten::gcd"
 
     _builtin_table[id(torch.nn.functional.interpolate)] = "aten::__interpolate"
