from __future__ import absolute_import, division, print_function, unicode_literals
import copy
import glob
import imp
import os
import re
import setuptools
import subprocess
import sys
import sysconfig
import tempfile
import warnings
import collections

import torch
from .file_baton import FileBaton
from ._cpp_extension_versioner import ExtensionVersioner

from setuptools.command.build_ext import build_ext


IS_WINDOWS = sys.platform == 'win32'

BUILD_NAMEDTENSOR = os.getenv('BUILD_NAMEDTENSOR', '').upper() == '1'

def _find_cuda_home():
    '''Finds the CUDA install path.'''
    # Guess #1
    cuda_home = os.environ.get('CUDA_HOME') or os.environ.get('CUDA_PATH')
    if cuda_home is None:
        # Guess #2
        try:
            which = 'where' if IS_WINDOWS else 'which'
            nvcc = subprocess.check_output(
                [which, 'nvcc']).decode().rstrip('\r\n')
            cuda_home = os.path.dirname(os.path.dirname(nvcc))
        except Exception:
            # Guess #3
            if IS_WINDOWS:
                cuda_homes = glob.glob(
                    'C:/Program Files/NVIDIA GPU Computing Toolkit/CUDA/v*.*')
                if len(cuda_homes) == 0:
                    cuda_home = ''
                else:
                    cuda_home = cuda_homes[0]
            else:
                cuda_home = '/usr/local/cuda'
            if not os.path.exists(cuda_home):
                cuda_home = None
    if cuda_home and not torch.cuda.is_available():
        print("No CUDA runtime is found, using CUDA_HOME='{}'".format(cuda_home))
    return cuda_home


MINIMUM_GCC_VERSION = (4, 9, 0)
MINIMUM_MSVC_VERSION = (19, 0, 24215)
ABI_INCOMPATIBILITY_WARNING = '''

                               !! WARNING !!

!!!!!!!!!!!!!!!!!!!!!!!!!!!!!!!!!!!!!!!!!!!!!!!!!!!!!!!!!!!!!!!!!!!!!!!!!!!!!!!
Your compiler ({}) may be ABI-incompatible with PyTorch!
Please use a compiler that is ABI-compatible with GCC 4.9 and above.
See https://gcc.gnu.org/onlinedocs/libstdc++/manual/abi.html.

See https://gist.github.com/goldsborough/d466f43e8ffc948ff92de7486c5216d6
for instructions on how to install GCC 4.9 or higher.
!!!!!!!!!!!!!!!!!!!!!!!!!!!!!!!!!!!!!!!!!!!!!!!!!!!!!!!!!!!!!!!!!!!!!!!!!!!!!!!

                              !! WARNING !!
'''
WRONG_COMPILER_WARNING = '''

                               !! WARNING !!

!!!!!!!!!!!!!!!!!!!!!!!!!!!!!!!!!!!!!!!!!!!!!!!!!!!!!!!!!!!!!!!!!!!!!!!!!!!!!!!
Your compiler ({user_compiler}) is not compatible with the compiler Pytorch was
built with for this platform, which is {pytorch_compiler} on {platform}. Please
use {pytorch_compiler} to to compile your extension. Alternatively, you may
compile PyTorch from source using {user_compiler}, and then you can also use
{user_compiler} to compile your extension.

See https://github.com/pytorch/pytorch/blob/master/CONTRIBUTING.md for help
with compiling PyTorch from source.
!!!!!!!!!!!!!!!!!!!!!!!!!!!!!!!!!!!!!!!!!!!!!!!!!!!!!!!!!!!!!!!!!!!!!!!!!!!!!!!

                              !! WARNING !!
'''
CUDA_HOME = _find_cuda_home()
CUDNN_HOME = os.environ.get('CUDNN_HOME') or os.environ.get('CUDNN_PATH')
# PyTorch releases have the version pattern major.minor.patch, whereas when
# PyTorch is built from source, we append the git commit hash, which gives
# it the below pattern.
BUILT_FROM_SOURCE_VERSION_PATTERN = re.compile(r'\d+\.\d+\.\d+\w+\+\w+')

COMMON_MSVC_FLAGS = ['/MD', '/wd4819', '/EHsc']

COMMON_NVCC_FLAGS = [
    '-D__CUDA_NO_HALF_OPERATORS__',
    '-D__CUDA_NO_HALF_CONVERSIONS__',
    '-D__CUDA_NO_HALF2_OPERATORS__',
    '--expt-relaxed-constexpr'
]

# See comment in load_inline for more information
# The goal is to be able to call the safe version of the
# function exactly as if it was the original one.
# We need to create a pointer to this new function to give
# it to pybind later.

SAFE_FUNCTION_DEFINITION = '''
#include <functional>

template <typename Ret, typename ...Args>
auto _get_safe_version(Ret (*f)(Args...)) -> std::function<Ret(Args...)> {{
    return [f](Args&& ...args) -> Ret {{
        HANDLE_TH_ERRORS
        return f(std::forward<Args>(args)...);
        END_HANDLE_TH_ERRORS_PYBIND
    }};
}}

'''

JIT_EXTENSION_VERSIONER = ExtensionVersioner()


def _is_binary_build():
    return not BUILT_FROM_SOURCE_VERSION_PATTERN.match(torch.version.__version__)


def _accepted_compilers_for_platform():
    # gnu-c++ and gnu-cc are the conda gcc compilers
    return ['clang++', 'clang'] if sys.platform.startswith('darwin') else ['g++', 'gcc', 'gnu-c++', 'gnu-cc']


def get_default_build_root():
    '''
    Returns the path to the root folder under which extensions will built.

    For each extension module built, there will be one folder underneath the
    folder returned by this function. For example, if ``p`` is the path
    returned by this function and ``ext`` the name of an extension, the build
    folder for the extension will be ``p/ext``.
    '''
    # tempfile.gettempdir() will be /tmp on UNIX and \TEMP on Windows.
    return os.path.realpath(os.path.join(tempfile.gettempdir(), 'torch_extensions'))


def check_compiler_ok_for_platform(compiler):
    '''
    Verifies that the compiler is the expected one for the current platform.

    Arguments:
        compiler (str): The compiler executable to check.

    Returns:
        True if the compiler is gcc/g++ on Linux or clang/clang++ on macOS,
        and always True for Windows.
    '''
    if IS_WINDOWS:
        return True
    which = subprocess.check_output(['which', compiler], stderr=subprocess.STDOUT)
    # Use os.path.realpath to resolve any symlinks, in particular from 'c++' to e.g. 'g++'.
    compiler_path = os.path.realpath(which.decode().strip())
    return any(name in compiler_path for name in _accepted_compilers_for_platform())


def check_compiler_abi_compatibility(compiler):
    '''
    Verifies that the given compiler is ABI-compatible with PyTorch.

    Arguments:
        compiler (str): The compiler executable name to check (e.g. ``g++``).
            Must be executable in a shell process.

    Returns:
        False if the compiler is (likely) ABI-incompatible with PyTorch,
        else True.
    '''
    if not _is_binary_build():
        return True
    if os.environ.get('TORCH_DONT_CHECK_COMPILER_ABI') in ['ON', '1', 'YES', 'TRUE', 'Y']:
        return True

    # First check if the compiler is one of the expected ones for the particular platform.
    if not check_compiler_ok_for_platform(compiler):
        warnings.warn(WRONG_COMPILER_WARNING.format(
            user_compiler=compiler,
            pytorch_compiler=_accepted_compilers_for_platform()[0],
            platform=sys.platform))
        return False

    if sys.platform.startswith('darwin'):
        # There is no particular minimum version we need for clang, so we're good here.
        return True
    try:
        if sys.platform.startswith('linux'):
            minimum_required_version = MINIMUM_GCC_VERSION
            version = subprocess.check_output([compiler, '-dumpfullversion', '-dumpversion'])
            version = version.decode().strip().split('.')
        else:
            minimum_required_version = MINIMUM_MSVC_VERSION
            compiler_info = subprocess.check_output(compiler, stderr=subprocess.STDOUT)
            match = re.search(r'(\d+)\.(\d+)\.(\d+)', compiler_info.decode().strip())
            version = (0, 0, 0) if match is None else match.groups()
    except Exception:
        _, error, _ = sys.exc_info()
        warnings.warn('Error checking compiler version for {}: {}'.format(compiler, error))
        return False

    if tuple(map(int, version)) >= minimum_required_version:
        return True

    compiler = '{} {}'.format(compiler, ".".join(version))
    warnings.warn(ABI_INCOMPATIBILITY_WARNING.format(compiler))

    return False


# See below for why we inherit BuildExtension from object.
# https://stackoverflow.com/questions/1713038/super-fails-with-error-typeerror-argument-1-must-be-type-not-classobj-when


class BuildExtension(build_ext, object):
    '''
    A custom :mod:`setuptools` build extension .

    This :class:`setuptools.build_ext` subclass takes care of passing the
    minimum required compiler flags (e.g. ``-std=c++14``) as well as mixed
    C++/CUDA compilation (and support for CUDA files in general).

    When using :class:`BuildExtension`, it is allowed to supply a dictionary
    for ``extra_compile_args`` (rather than the usual list) that maps from
    languages (``cxx`` or ``nvcc``) to a list of additional compiler flags to
    supply to the compiler. This makes it possible to supply different flags to
    the C++ and CUDA compiler during mixed compilation.
    '''

    @classmethod
    def with_options(cls, **options):
        '''
        Returns an alternative constructor that extends any original keyword
        arguments to the original constructor with the given options.
        '''
        def init_with_options(*args, **kwargs):
            kwargs = kwargs.copy()
            kwargs.update(options)
            return cls(*args, **kwargs)
        return init_with_options

    def __init__(self, *args, **kwargs):
        super(BuildExtension, self).__init__(*args, **kwargs)
        self.no_python_abi_suffix = kwargs.get("no_python_abi_suffix", False)

    def build_extensions(self):
        self._check_abi()
        for extension in self.extensions:
            self._add_compile_flag(extension, '-DTORCH_API_INCLUDE_EXTENSION_H')
            if BUILD_NAMEDTENSOR:
                self._add_compile_flag(extension, '-DBUILD_NAMEDTENSOR')
            self._define_torch_extension_name(extension)
            self._add_gnu_cpp_abi_flag(extension)

        # Register .cu and .cuh as valid source extensions.
        self.compiler.src_extensions += ['.cu', '.cuh']
        # Save the original _compile method for later.
        if self.compiler.compiler_type == 'msvc':
            self.compiler._cpp_extensions += ['.cu', '.cuh']
            original_compile = self.compiler.compile
            original_spawn = self.compiler.spawn
        else:
            original_compile = self.compiler._compile

        def unix_wrap_compile(obj, src, ext, cc_args, extra_postargs, pp_opts):
            # Copy before we make any modifications.
            cflags = copy.deepcopy(extra_postargs)
            try:
                original_compiler = self.compiler.compiler_so
                if _is_cuda_file(src):
                    nvcc = _join_cuda_home('bin', 'nvcc')
                    if not isinstance(nvcc, list):
                        nvcc = [nvcc]
                    self.compiler.set_executable('compiler_so', nvcc)
                    if isinstance(cflags, dict):
                        cflags = cflags['nvcc']
                    cflags = COMMON_NVCC_FLAGS + ['--compiler-options',
                                                  "'-fPIC'"] + cflags + _get_cuda_arch_flags(cflags)
                elif isinstance(cflags, dict):
                    cflags = cflags['cxx']
                # NVCC does not allow multiple -std to be passed, so we avoid
                # overriding the option if the user explicitly passed it.
                if not any(flag.startswith('-std=') for flag in cflags):
                    cflags.append('-std=c++14')

                original_compile(obj, src, ext, cc_args, cflags, pp_opts)
            finally:
                # Put the original compiler back in place.
                self.compiler.set_executable('compiler_so', original_compiler)

        def win_wrap_compile(sources,
                             output_dir=None,
                             macros=None,
                             include_dirs=None,
                             debug=0,
                             extra_preargs=None,
                             extra_postargs=None,
                             depends=None):

            self.cflags = copy.deepcopy(extra_postargs)
            extra_postargs = None

            def spawn(cmd):
                # Using regex to match src, obj and include files
                src_regex = re.compile('/T(p|c)(.*)')
                src_list = [
                    m.group(2) for m in (src_regex.match(elem) for elem in cmd)
                    if m
                ]

                obj_regex = re.compile('/Fo(.*)')
                obj_list = [
                    m.group(1) for m in (obj_regex.match(elem) for elem in cmd)
                    if m
                ]

                include_regex = re.compile(r'((\-|\/)I.*)')
                include_list = [
                    m.group(1)
                    for m in (include_regex.match(elem) for elem in cmd) if m
                ]

                if len(src_list) >= 1 and len(obj_list) >= 1:
                    src = src_list[0]
                    obj = obj_list[0]
                    if _is_cuda_file(src):
                        nvcc = _join_cuda_home('bin', 'nvcc')
                        if isinstance(self.cflags, dict):
                            cflags = self.cflags['nvcc']
                        elif isinstance(self.cflags, list):
                            cflags = self.cflags
                        else:
                            cflags = []

                        cflags = COMMON_NVCC_FLAGS + cflags + _get_cuda_arch_flags(cflags)
                        for flag in COMMON_MSVC_FLAGS:
                            cflags = ['-Xcompiler', flag] + cflags
                        cmd = [nvcc, '-c', src, '-o', obj] + include_list + cflags
                    elif isinstance(self.cflags, dict):
                        cflags = COMMON_MSVC_FLAGS + self.cflags['cxx']
                        cmd += cflags
                    elif isinstance(self.cflags, list):
                        cflags = COMMON_MSVC_FLAGS + self.cflags
                        cmd += cflags

                return original_spawn(cmd)

            try:
                self.compiler.spawn = spawn
                return original_compile(sources, output_dir, macros,
                                        include_dirs, debug, extra_preargs,
                                        extra_postargs, depends)
            finally:
                self.compiler.spawn = original_spawn

        # Monkey-patch the _compile method.
        if self.compiler.compiler_type == 'msvc':
            self.compiler.compile = win_wrap_compile
        else:
            self.compiler._compile = unix_wrap_compile

        build_ext.build_extensions(self)

    def get_ext_filename(self, ext_name):
        # Get the original shared library name. For Python 3, this name will be
        # suffixed with "<SOABI>.so", where <SOABI> will be something like
        # cpython-37m-x86_64-linux-gnu. On Python 2, there is no such ABI name.
        # The final extension, .so, would be .lib/.dll on Windows of course.
        ext_filename = super(BuildExtension, self).get_ext_filename(ext_name)
        # If `no_python_abi_suffix` is `True`, we omit the Python 3 ABI
        # component. This makes building shared libraries with setuptools that
        # aren't Python modules nicer.
        if self.no_python_abi_suffix and sys.version_info >= (3, 0):
            # The parts will be e.g. ["my_extension", "cpython-37m-x86_64-linux-gnu", "so"].
            ext_filename_parts = ext_filename.split('.')
            # Omit the second to last element.
            without_abi = ext_filename_parts[:-2] + ext_filename_parts[-1:]
            ext_filename = '.'.join(without_abi)
        return ext_filename

    def _check_abi(self):
        # On some platforms, like Windows, compiler_cxx is not available.
        if hasattr(self.compiler, 'compiler_cxx'):
            compiler = self.compiler.compiler_cxx[0]
        elif IS_WINDOWS:
            compiler = os.environ.get('CXX', 'cl')
        else:
            compiler = os.environ.get('CXX', 'c++')
        check_compiler_abi_compatibility(compiler)

    def _add_compile_flag(self, extension, flag):
        extension.extra_compile_args = copy.deepcopy(extension.extra_compile_args)
        if isinstance(extension.extra_compile_args, dict):
            for args in extension.extra_compile_args.values():
                args.append(flag)
        else:
            extension.extra_compile_args.append(flag)

    def _define_torch_extension_name(self, extension):
        # pybind11 doesn't support dots in the names
        # so in order to support extensions in the packages
        # like torch._C, we take the last part of the string
        # as the library name
        names = extension.name.split('.')
        name = names[-1]
        define = '-DTORCH_EXTENSION_NAME={}'.format(name)
        self._add_compile_flag(extension, define)

    def _add_gnu_cpp_abi_flag(self, extension):
        # use the same CXX ABI as what PyTorch was compiled with
        self._add_compile_flag(extension, '-D_GLIBCXX_USE_CXX11_ABI=' + str(int(torch._C._GLIBCXX_USE_CXX11_ABI)))


def CppExtension(name, sources, *args, **kwargs):
    '''
    Creates a :class:`setuptools.Extension` for C++.

    Convenience method that creates a :class:`setuptools.Extension` with the
    bare minimum (but often sufficient) arguments to build a C++ extension.

    All arguments are forwarded to the :class:`setuptools.Extension`
    constructor.

    Example:
        >>> from setuptools import setup
        >>> from torch.utils.cpp_extension import BuildExtension, CppExtension
        >>> setup(
                name='extension',
                ext_modules=[
                    CppExtension(
                        name='extension',
                        sources=['extension.cpp'],
                        extra_compile_args=['-g']),
                ],
                cmdclass={
                    'build_ext': BuildExtension
                })
    '''
    include_dirs = kwargs.get('include_dirs', [])
    include_dirs += include_paths()
    kwargs['include_dirs'] = include_dirs

    library_dirs = kwargs.get('library_dirs', [])
    library_dirs += library_paths()
    kwargs['library_dirs'] = library_dirs

<<<<<<< HEAD
    libraries = kwargs.get('libraries', [])
    libraries.append('c10')
    libraries.append('torch')
    libraries.append('torch_python')
    kwargs['libraries'] = libraries
=======
        libraries = kwargs.get('libraries', [])
        libraries.append('c10')
        libraries.append('torch')
        libraries.append('torch_cpu')
        libraries.append('torch_python')
        libraries.append('_C')
        kwargs['libraries'] = libraries
>>>>>>> 9a858aba

    kwargs['language'] = 'c++'
    return setuptools.Extension(name, sources, *args, **kwargs)


def CUDAExtension(name, sources, *args, **kwargs):
    '''
    Creates a :class:`setuptools.Extension` for CUDA/C++.

    Convenience method that creates a :class:`setuptools.Extension` with the
    bare minimum (but often sufficient) arguments to build a CUDA/C++
    extension. This includes the CUDA include path, library path and runtime
    library.

    All arguments are forwarded to the :class:`setuptools.Extension`
    constructor.

    Example:
        >>> from setuptools import setup
        >>> from torch.utils.cpp_extension import BuildExtension, CUDAExtension
        >>> setup(
                name='cuda_extension',
                ext_modules=[
                    CUDAExtension(
                            name='cuda_extension',
                            sources=['extension.cpp', 'extension_kernel.cu'],
                            extra_compile_args={'cxx': ['-g'],
                                                'nvcc': ['-O2']})
                ],
                cmdclass={
                    'build_ext': BuildExtension
                })
    '''
    library_dirs = kwargs.get('library_dirs', [])
    library_dirs += library_paths(cuda=True)
    kwargs['library_dirs'] = library_dirs

    libraries = kwargs.get('libraries', [])
    libraries.append('cudart')
<<<<<<< HEAD
    libraries.append('c10')
    libraries.append('c10_cuda')
    libraries.append('torch')
    libraries.append('torch_python')
=======
    if IS_WINDOWS:
        libraries.append('c10')
        libraries.append('c10_cuda')
        libraries.append('torch_cpu')
        libraries.append('torch_cuda')
        libraries.append('torch')
        libraries.append('torch_python')
        libraries.append('_C')
>>>>>>> 9a858aba
    kwargs['libraries'] = libraries

    include_dirs = kwargs.get('include_dirs', [])
    include_dirs += include_paths(cuda=True)
    kwargs['include_dirs'] = include_dirs

    kwargs['language'] = 'c++'

    return setuptools.Extension(name, sources, *args, **kwargs)


def include_paths(cuda=False):
    '''
    Get the include paths required to build a C++ or CUDA extension.

    Args:
        cuda: If `True`, includes CUDA-specific include paths.

    Returns:
        A list of include path strings.
    '''
    here = os.path.abspath(__file__)
    torch_path = os.path.dirname(os.path.dirname(here))
    lib_include = os.path.join(torch_path, 'include')
    paths = [
        lib_include,
        # Remove this once torch/torch.h is officially no longer supported for C++ extensions.
        os.path.join(lib_include, 'torch', 'csrc', 'api', 'include'),
        # Some internal (old) Torch headers don't properly prefix their includes,
        # so we need to pass -Itorch/lib/include/TH as well.
        os.path.join(lib_include, 'TH'),
        os.path.join(lib_include, 'THC')
    ]
    if cuda:
        cuda_home_include = _join_cuda_home('include')
        # if we have the Debian/Ubuntu packages for cuda, we get /usr as cuda home.
        # but gcc dosn't like having /usr/include passed explicitly
        if cuda_home_include != '/usr/include':
            paths.append(cuda_home_include)
        if CUDNN_HOME is not None:
            paths.append(os.path.join(CUDNN_HOME, 'include'))
    return paths


def library_paths(cuda=False):
    '''
    Get the library paths required to build a C++ or CUDA extension.

    Args:
        cuda: If `True`, includes CUDA-specific library paths.

    Returns:
        A list of library path strings.
    '''
    paths = []

    # We need to link against libtorch.so
    here = os.path.abspath(__file__)
    torch_path = os.path.dirname(os.path.dirname(here))
    lib_path = os.path.join(torch_path, 'lib')
    paths.append(lib_path)

    if cuda:
        if IS_WINDOWS:
            lib_dir = 'lib/x64'
        else:
            lib_dir = 'lib64'
            if (not os.path.exists(_join_cuda_home(lib_dir)) and
                    os.path.exists(_join_cuda_home('lib'))):
                # 64-bit CUDA may be installed in 'lib' (see e.g. gh-16955)
                # Note that it's also possible both don't exist (see
                # _find_cuda_home) - in that case we stay with 'lib64'.
                lib_dir = 'lib'

        paths.append(_join_cuda_home(lib_dir))
        if CUDNN_HOME is not None:
            paths.append(os.path.join(CUDNN_HOME, lib_dir))
    return paths


def load(name,
         sources,
         extra_cflags=None,
         extra_cuda_cflags=None,
         extra_ldflags=None,
         extra_include_paths=None,
         build_directory=None,
         verbose=False,
         with_cuda=None,
         is_python_module=True):
    '''
    Loads a PyTorch C++ extension just-in-time (JIT).

    To load an extension, a Ninja build file is emitted, which is used to
    compile the given sources into a dynamic library. This library is
    subsequently loaded into the current Python process as a module and
    returned from this function, ready for use.

    By default, the directory to which the build file is emitted and the
    resulting library compiled to is ``<tmp>/torch_extensions/<name>``, where
    ``<tmp>`` is the temporary folder on the current platform and ``<name>``
    the name of the extension. This location can be overridden in two ways.
    First, if the ``TORCH_EXTENSIONS_DIR`` environment variable is set, it
    replaces ``<tmp>/torch_extensions`` and all extensions will be compiled
    into subfolders of this directory. Second, if the ``build_directory``
    argument to this function is supplied, it overrides the entire path, i.e.
    the library will be compiled into that folder directly.

    To compile the sources, the default system compiler (``c++``) is used,
    which can be overridden by setting the ``CXX`` environment variable. To pass
    additional arguments to the compilation process, ``extra_cflags`` or
    ``extra_ldflags`` can be provided. For example, to compile your extension
    with optimizations, pass ``extra_cflags=['-O3']``. You can also use
    ``extra_cflags`` to pass further include directories.

    CUDA support with mixed compilation is provided. Simply pass CUDA source
    files (``.cu`` or ``.cuh``) along with other sources. Such files will be
    detected and compiled with nvcc rather than the C++ compiler. This includes
    passing the CUDA lib64 directory as a library directory, and linking
    ``cudart``. You can pass additional flags to nvcc via
    ``extra_cuda_cflags``, just like with ``extra_cflags`` for C++. Various
    heuristics for finding the CUDA install directory are used, which usually
    work fine. If not, setting the ``CUDA_HOME`` environment variable is the
    safest option.

    Args:
        name: The name of the extension to build. This MUST be the same as the
            name of the pybind11 module!
        sources: A list of relative or absolute paths to C++ source files.
        extra_cflags: optional list of compiler flags to forward to the build.
        extra_cuda_cflags: optional list of compiler flags to forward to nvcc
            when building CUDA sources.
        extra_ldflags: optional list of linker flags to forward to the build.
        extra_include_paths: optional list of include directories to forward
            to the build.
        build_directory: optional path to use as build workspace.
        verbose: If ``True``, turns on verbose logging of load steps.
        with_cuda: Determines whether CUDA headers and libraries are added to
            the build. If set to ``None`` (default), this value is
            automatically determined based on the existence of ``.cu`` or
            ``.cuh`` in ``sources``. Set it to `True`` to force CUDA headers
            and libraries to be included.
        is_python_module: If ``True`` (default), imports the produced shared
            library as a Python module. If ``False``, loads it into the process
            as a plain dynamic library.

    Returns:
        If ``is_python_module`` is ``True``, returns the loaded PyTorch
        extension as a Python module. If ``is_python_module`` is ``False``
        returns nothing (the shared library is loaded into the process as a side
        effect).

    Example:
        >>> from torch.utils.cpp_extension import load
        >>> module = load(
                name='extension',
                sources=['extension.cpp', 'extension_kernel.cu'],
                extra_cflags=['-O2'],
                verbose=True)
    '''
    return _jit_compile(
        name,
        [sources] if isinstance(sources, str) else sources,
        extra_cflags,
        extra_cuda_cflags,
        extra_ldflags,
        extra_include_paths,
        build_directory or _get_build_directory(name, verbose),
        verbose,
        with_cuda,
        is_python_module)


def load_inline(name,
                cpp_sources,
                cuda_sources=None,
                functions=None,
                extra_cflags=None,
                extra_cuda_cflags=None,
                extra_ldflags=None,
                extra_include_paths=None,
                build_directory=None,
                verbose=False,
                with_cuda=None,
                is_python_module=True,
                with_pytorch_error_handling=True):
    '''
    Loads a PyTorch C++ extension just-in-time (JIT) from string sources.

    This function behaves exactly like :func:`load`, but takes its sources as
    strings rather than filenames. These strings are stored to files in the
    build directory, after which the behavior of :func:`load_inline` is
    identical to :func:`load`.

    See `the
    tests <https://github.com/pytorch/pytorch/blob/master/test/test_cpp_extensions.py>`_
    for good examples of using this function.

    Sources may omit two required parts of a typical non-inline C++ extension:
    the necessary header includes, as well as the (pybind11) binding code. More
    precisely, strings passed to ``cpp_sources`` are first concatenated into a
    single ``.cpp`` file. This file is then prepended with ``#include
    <torch/extension.h>``.

    Furthermore, if the ``functions`` argument is supplied, bindings will be
    automatically generated for each function specified. ``functions`` can
    either be a list of function names, or a dictionary mapping from function
    names to docstrings. If a list is given, the name of each function is used
    as its docstring.

    The sources in ``cuda_sources`` are concatenated into a separate ``.cu``
    file and  prepended with ``torch/types.h``, ``cuda.h`` and
    ``cuda_runtime.h`` includes. The ``.cpp`` and ``.cu`` files are compiled
    separately, but ultimately linked into a single library. Note that no
    bindings are generated for functions in ``cuda_sources`` per  se. To bind
    to a CUDA kernel, you must create a C++ function that calls it, and either
    declare or define this C++ function in one of the ``cpp_sources`` (and
    include its name in ``functions``).

    See :func:`load` for a description of arguments omitted below.

    Args:
        cpp_sources: A string, or list of strings, containing C++ source code.
        cuda_sources: A string, or list of strings, containing CUDA source code.
        functions: A list of function names for which to generate function
            bindings. If a dictionary is given, it should map function names to
            docstrings (which are otherwise just the function names).
        with_cuda: Determines whether CUDA headers and libraries are added to
            the build. If set to ``None`` (default), this value is
            automatically determined based on whether ``cuda_sources`` is
            provided. Set it to ``True`` to force CUDA headers
            and libraries to be included.
        with_pytorch_error_handling: Determines whether pytorch error and
            warning macros are handled by pytorch instead of pybind. To do
            this, each function ``foo`` is called via an intermediary ``_safe_foo``
            function. This redirection might cause issues in obscure cases
            of cpp. This flag should be set to ``False`` when this redirect
            causes issues.

    Example:
        >>> from torch.utils.cpp_extension import load_inline
        >>> source = \'\'\'
        at::Tensor sin_add(at::Tensor x, at::Tensor y) {
          return x.sin() + y.sin();
        }
        \'\'\'
        >>> module = load_inline(name='inline_extension',
                                 cpp_sources=[source],
                                 functions=['sin_add'])
    '''
    build_directory = build_directory or _get_build_directory(name, verbose)

    if isinstance(cpp_sources, str):
        cpp_sources = [cpp_sources]
    cuda_sources = cuda_sources or []
    if isinstance(cuda_sources, str):
        cuda_sources = [cuda_sources]

    cpp_sources.insert(0, '#include <torch/extension.h>')

    # Adds a new `_get_safe_version(foo)` function that returns a new function
    # that performs the same operation as `foo` but with pytorch error handling
    # macros.
    cpp_sources.append(SAFE_FUNCTION_DEFINITION)

    # If `functions` is supplied, we create the pybind11 bindings for the user.
    # Here, `functions` is (or becomes, after some processing) a map from
    # function names to function docstrings.
    if functions is not None:
        module_def = []
        module_def.append('PYBIND11_MODULE(TORCH_EXTENSION_NAME, m) {')
        if isinstance(functions, str):
            functions = [functions]
        if isinstance(functions, list):
            # Make the function docstring the same as the function name.
            functions = dict((f, f) for f in functions)
        elif not isinstance(functions, dict):
            raise ValueError(
                "Expected 'functions' to be a list or dict, but was {}".format(
                    type(functions)))
        for function_name, docstring in functions.items():
            if with_pytorch_error_handling:
                module_def.append('m.def("{0}", _get_safe_version({0}), "{1}");'.format(
                    function_name, docstring))
            else:
                module_def.append('m.def("{0}", {0}, "{1}");'.format(function_name, docstring))
        module_def.append('}')
        cpp_sources += module_def

    cpp_source_path = os.path.join(build_directory, 'main.cpp')
    with open(cpp_source_path, 'w') as cpp_source_file:
        cpp_source_file.write('\n'.join(cpp_sources))

    sources = [cpp_source_path]

    if cuda_sources:
        cuda_sources.insert(0, '#include <torch/types.h>')
        cuda_sources.insert(1, '#include <cuda.h>')
        cuda_sources.insert(2, '#include <cuda_runtime.h>')

        cuda_source_path = os.path.join(build_directory, 'cuda.cu')
        with open(cuda_source_path, 'w') as cuda_source_file:
            cuda_source_file.write('\n'.join(cuda_sources))

        sources.append(cuda_source_path)

    return _jit_compile(
        name,
        sources,
        extra_cflags,
        extra_cuda_cflags,
        extra_ldflags,
        extra_include_paths,
        build_directory,
        verbose,
        with_cuda,
        is_python_module)


def _jit_compile(name,
                 sources,
                 extra_cflags,
                 extra_cuda_cflags,
                 extra_ldflags,
                 extra_include_paths,
                 build_directory,
                 verbose,
                 with_cuda,
                 is_python_module):
    old_version = JIT_EXTENSION_VERSIONER.get_version(name)
    version = JIT_EXTENSION_VERSIONER.bump_version_if_changed(
        name,
        sources,
        build_arguments=[extra_cflags, extra_cuda_cflags, extra_ldflags, extra_include_paths],
        build_directory=build_directory,
        with_cuda=with_cuda
    )
    if version > 0:
        if version != old_version and verbose:
            print('The input conditions for extension module {} have changed. '.format(name) +
                  'Bumping to version {0} and re-building as {1}_v{0}...'.format(version, name))
        name = '{}_v{}'.format(name, version)

    if version != old_version:
        baton = FileBaton(os.path.join(build_directory, 'lock'))
        if baton.try_acquire():
            try:
                _write_ninja_file_and_build(
                    name=name,
                    sources=sources,
                    extra_cflags=extra_cflags or [],
                    extra_cuda_cflags=extra_cuda_cflags or [],
                    extra_ldflags=extra_ldflags or [],
                    extra_include_paths=extra_include_paths or [],
                    build_directory=build_directory,
                    verbose=verbose,
                    with_cuda=with_cuda)
            finally:
                baton.release()
        else:
            baton.wait()
    elif verbose:
        print('No modifications detected for re-loaded extension '
              'module {}, skipping build step...'.format(name))

    if verbose:
        print('Loading extension module {}...'.format(name))
    return _import_module_from_library(name, build_directory, is_python_module)


def _write_ninja_file_and_build(name,
                                sources,
                                extra_cflags,
                                extra_cuda_cflags,
                                extra_ldflags,
                                extra_include_paths,
                                build_directory,
                                verbose,
                                with_cuda):
    verify_ninja_availability()
    if IS_WINDOWS:
        compiler = os.environ.get('CXX', 'cl')
    else:
        compiler = os.environ.get('CXX', 'c++')
    check_compiler_abi_compatibility(compiler)
    if with_cuda is None:
        with_cuda = any(map(_is_cuda_file, sources))
    extra_ldflags = _prepare_ldflags(
        extra_ldflags or [],
        with_cuda,
        verbose)
    build_file_path = os.path.join(build_directory, 'build.ninja')
    if verbose:
        print(
            'Emitting ninja build file {}...'.format(build_file_path))
    # NOTE: Emitting a new ninja build file does not cause re-compilation if
    # the sources did not change, so it's ok to re-emit (and it's fast).
    _write_ninja_file(
        path=build_file_path,
        name=name,
        sources=sources,
        extra_cflags=extra_cflags or [],
        extra_cuda_cflags=extra_cuda_cflags or [],
        extra_ldflags=extra_ldflags or [],
        extra_include_paths=extra_include_paths or [],
        with_cuda=with_cuda)

    if verbose:
        print('Building extension module {}...'.format(name))
    _build_extension_module(name, build_directory, verbose)


def verify_ninja_availability():
    '''
    Returns ``True`` if the `ninja <https://ninja-build.org/>`_ build system is
    available on the system.
    '''
    with open(os.devnull, 'wb') as devnull:
        try:
            subprocess.check_call('ninja --version'.split(), stdout=devnull)
        except OSError:
            raise RuntimeError("Ninja is required to load C++ extensions")
        else:
            return True


def _prepare_ldflags(extra_ldflags, with_cuda, verbose):
    here = os.path.abspath(__file__)
    torch_path = os.path.dirname(os.path.dirname(here))
    lib_path = os.path.join(torch_path, 'lib')

    if IS_WINDOWS:
        python_path = os.path.dirname(sys.executable)
        python_lib_path = os.path.join(python_path, 'libs')

        extra_ldflags.append('c10.lib')
        if with_cuda:
            extra_ldflags.append('c10_cuda.lib')
        extra_ldflags.append('torch_cpu.lib')
        if with_cuda:
            extra_ldflags.append('torch_cuda.lib')
        extra_ldflags.append('torch.lib')
        extra_ldflags.append('torch_python.lib')
        extra_ldflags.append('/LIBPATH:{}'.format(python_lib_path))
        extra_ldflags.append('/LIBPATH:{}'.format(lib_path))
    else:
        extra_ldflags.append('-L{}'.format(lib_path))
        extra_ldflags.append('-lc10')
        extra_ldflags.append('-ltorch')
        extra_ldflags.append('-ltorch_python')

    if with_cuda:
        if verbose:
            print('Detected CUDA files, patching ldflags')
        if IS_WINDOWS:
            extra_ldflags.append('/LIBPATH:{}'.format(
                _join_cuda_home('lib/x64')))
            extra_ldflags.append('cudart.lib')
            if CUDNN_HOME is not None:
                extra_ldflags.append(os.path.join(CUDNN_HOME, 'lib/x64'))
        else:
            extra_ldflags.append('-L{}'.format(_join_cuda_home('lib64')))
            extra_ldflags.append('-lcudart')
            if CUDNN_HOME is not None:
                extra_ldflags.append('-L{}'.format(os.path.join(CUDNN_HOME, 'lib64')))

    return extra_ldflags


def _get_cuda_arch_flags(cflags=None):
    '''
    Determine CUDA arch flags to use.

    For an arch, say "6.1", the added compile flag will be
    ``-gencode=arch=compute_61,code=sm_61``.
    For an added "+PTX", an additional
    ``-gencode=arch=compute_xx,code=compute_xx`` is added.

    See select_compute_arch.cmake for corresponding named and supported arches
    when building with CMake.
    '''
    # If cflags is given, there may already be user-provided arch flags in it
    # (from `extra_compile_args`)
    if cflags is not None:
        for flag in cflags:
            if 'arch' in flag:
                return []

    # Note: keep combined names ("arch1+arch2") above single names, otherwise
    # string replacement may not do the right thing
    named_arches = collections.OrderedDict([
        ('Kepler+Tesla', '3.7'),
        ('Kepler', '3.5+PTX'),
        ('Maxwell+Tegra', '5.3'),
        ('Maxwell', '5.0;5.2+PTX'),
        ('Pascal', '6.0;6.1+PTX'),
        ('Volta', '7.0+PTX'),
        ('Turing', '7.5+PTX'),
    ])

    supported_arches = ['3.5', '3.7', '5.0', '5.2', '5.3', '6.0', '6.1', '6.2',
                        '7.0', '7.2', '7.5']
    valid_arch_strings = supported_arches + [s + "+PTX" for s in supported_arches]

    # The default is sm_30 for CUDA 9.x and 10.x
    # First check for an env var (same as used by the main setup.py)
    # Can be one or more architectures, e.g. "6.1" or "3.5;5.2;6.0;6.1;7.0+PTX"
    # See cmake/Modules_CUDA_fix/upstream/FindCUDA/select_compute_arch.cmake
    arch_list = os.environ.get('TORCH_CUDA_ARCH_LIST', None)

    # If not given, determine what's needed for the GPU that can be found
    if not arch_list:
        capability = torch.cuda.get_device_capability()
        arch_list = ['{}.{}'.format(capability[0], capability[1])]
    else:
        # Deal with lists that are ' ' separated (only deal with ';' after)
        arch_list = arch_list.replace(' ', ';')
        # Expand named arches
        for named_arch, archval in named_arches.items():
            arch_list = arch_list.replace(named_arch, archval)

        arch_list = arch_list.split(';')

    flags = []
    for arch in arch_list:
        if arch not in valid_arch_strings:
            raise ValueError("Unknown CUDA arch ({}) or GPU not supported".format(arch))
        else:
            num = arch[0] + arch[2]
            flags.append('-gencode=arch=compute_{},code=sm_{}'.format(num, num))
            if arch.endswith('+PTX'):
                flags.append('-gencode=arch=compute_{},code=compute_{}'.format(num, num))

    return list(set(flags))


def _get_build_directory(name, verbose):
    root_extensions_directory = os.environ.get('TORCH_EXTENSIONS_DIR')
    if root_extensions_directory is None:
        root_extensions_directory = get_default_build_root()

    if verbose:
        print('Using {} as PyTorch extensions root...'.format(
            root_extensions_directory))

    build_directory = os.path.join(root_extensions_directory, name)
    if not os.path.exists(build_directory):
        if verbose:
            print('Creating extension directory {}...'.format(build_directory))
        # This is like mkdir -p, i.e. will also create parent directories.
        os.makedirs(build_directory)

    return build_directory


def _build_extension_module(name, build_directory, verbose):
    try:
        sys.stdout.flush()
        sys.stderr.flush()
        if sys.version_info >= (3, 5):
            subprocess.run(
                ['ninja', '-v'],
                stdout=None if verbose else subprocess.PIPE,
                stderr=subprocess.STDOUT,
                cwd=build_directory,
                check=True)
        else:
            subprocess.check_output(
                ['ninja', '-v'],
                stderr=subprocess.STDOUT,
                cwd=build_directory)
    except subprocess.CalledProcessError:
        # Python 2 and 3 compatible way of getting the error object.
        _, error, _ = sys.exc_info()
        # error.output contains the stdout and stderr of the build attempt.
        message = "Error building extension '{}'".format(name)
        if hasattr(error, 'output') and error.output:
            message += ": {}".format(error.output.decode())
        raise RuntimeError(message)


def _import_module_from_library(module_name, path, is_python_module):
    # https://stackoverflow.com/questions/67631/how-to-import-a-module-given-the-full-path
    file, path, description = imp.find_module(module_name, [path])
    # Close the .so file after load.
    with file:
        if is_python_module:
            return imp.load_module(module_name, file, path, description)
        else:
            torch.ops.load_library(path)


def _write_ninja_file(path,
                      name,
                      sources,
                      extra_cflags,
                      extra_cuda_cflags,
                      extra_ldflags,
                      extra_include_paths,
                      with_cuda):
    extra_cflags = [flag.strip() for flag in extra_cflags]
    extra_cuda_cflags = [flag.strip() for flag in extra_cuda_cflags]
    extra_ldflags = [flag.strip() for flag in extra_ldflags]
    extra_include_paths = [flag.strip() for flag in extra_include_paths]

    if IS_WINDOWS:
        compiler = os.environ.get('CXX', 'cl')
    else:
        compiler = os.environ.get('CXX', 'c++')

    # Version 1.3 is required for the `deps` directive.
    config = ['ninja_required_version = 1.3']
    config.append('cxx = {}'.format(compiler))
    if with_cuda:
        config.append('nvcc = {}'.format(_join_cuda_home('bin', 'nvcc')))

    # Turn into absolute paths so we can emit them into the ninja build
    # file wherever it is.
    sources = [os.path.abspath(file) for file in sources]
    user_includes = [os.path.abspath(file) for file in extra_include_paths]

    # include_paths() gives us the location of torch/extension.h
    system_includes = include_paths(with_cuda)
    # sysconfig.get_paths()['include'] gives us the location of Python.h
    system_includes.append(sysconfig.get_paths()['include'])

    # Windows does not understand `-isystem`.
    if IS_WINDOWS:
        user_includes += system_includes
        system_includes.clear()

    common_cflags = ['-DTORCH_EXTENSION_NAME={}'.format(name)]
    common_cflags.append('-DTORCH_API_INCLUDE_EXTENSION_H')
    if BUILD_NAMEDTENSOR:
        common_cflags.append('-DBUILD_NAMEDTENSOR')
    common_cflags += ['-I{}'.format(include) for include in user_includes]
    common_cflags += ['-isystem {}'.format(include) for include in system_includes]

    common_cflags += ['-D_GLIBCXX_USE_CXX11_ABI=' + str(int(torch._C._GLIBCXX_USE_CXX11_ABI))]

    if IS_WINDOWS:
        cflags = common_cflags + COMMON_MSVC_FLAGS + extra_cflags
        from distutils.spawn import _nt_quote_args
        cflags = _nt_quote_args(cflags)
    else:
        cflags = common_cflags + ['-fPIC', '-std=c++14'] + extra_cflags
    flags = ['cflags = {}'.format(' '.join(cflags))]

    if with_cuda:
        cuda_flags = common_cflags + COMMON_NVCC_FLAGS + _get_cuda_arch_flags()
        if IS_WINDOWS:
            for flag in COMMON_MSVC_FLAGS:
                cuda_flags = ['-Xcompiler', flag] + cuda_flags
            cuda_flags = _nt_quote_args(cuda_flags)
            cuda_flags += _nt_quote_args(extra_cuda_cflags)
        else:
            cuda_flags += ['--compiler-options', "'-fPIC'"]
            cuda_flags += extra_cuda_cflags
            if not any(flag.startswith('-std=') for flag in cuda_flags):
                cuda_flags.append('-std=c++14')

        flags.append('cuda_flags = {}'.format(' '.join(cuda_flags)))

    if IS_WINDOWS:
        ldflags = ['/DLL'] + extra_ldflags
    else:
        ldflags = ['-shared'] + extra_ldflags
    # The darwin linker needs explicit consent to ignore unresolved symbols.
    if sys.platform.startswith('darwin'):
        ldflags.append('-undefined dynamic_lookup')
    elif IS_WINDOWS:
        ldflags = _nt_quote_args(ldflags)
    flags.append('ldflags = {}'.format(' '.join(ldflags)))

    # See https://ninja-build.org/build.ninja.html for reference.
    compile_rule = ['rule compile']
    if IS_WINDOWS:
        compile_rule.append(
            '  command = cl /showIncludes $cflags -c $in /Fo$out')
        compile_rule.append('  deps = msvc')
    else:
        compile_rule.append(
            '  command = $cxx -MMD -MF $out.d $cflags -c $in -o $out')
        compile_rule.append('  depfile = $out.d')
        compile_rule.append('  deps = gcc')

    if with_cuda:
        cuda_compile_rule = ['rule cuda_compile']
        cuda_compile_rule.append(
            '  command = $nvcc $cuda_flags -c $in -o $out')

    link_rule = ['rule link']
    if IS_WINDOWS:
        cl_paths = subprocess.check_output(['where',
                                            'cl']).decode().split('\r\n')
        if len(cl_paths) >= 1:
            cl_path = os.path.dirname(cl_paths[0]).replace(':', '$:')
        else:
            raise RuntimeError("MSVC is required to load C++ extensions")
        link_rule.append(
            '  command = "{}/link.exe" $in /nologo $ldflags /out:$out'.format(
                cl_path))
    else:
        link_rule.append('  command = $cxx $in $ldflags -o $out')

    # Emit one build rule per source to enable incremental build.
    object_files = []
    build = []
    for source_file in sources:
        # '/path/to/file.cpp' -> 'file'
        file_name = os.path.splitext(os.path.basename(source_file))[0]
        if _is_cuda_file(source_file) and with_cuda:
            rule = 'cuda_compile'
            # Use a different object filename in case a C++ and CUDA file have
            # the same filename but different extension (.cpp vs. .cu).
            target = '{}.cuda.o'.format(file_name)
        else:
            rule = 'compile'
            target = '{}.o'.format(file_name)
        object_files.append(target)
        if IS_WINDOWS:
            source_file = source_file.replace(':', '$:')
        source_file = source_file.replace(" ", "$ ")
        build.append('build {}: {} {}'.format(target, rule, source_file))

    ext = 'pyd' if IS_WINDOWS else 'so'
    library_target = '{}.{}'.format(name, ext)

    link = ['build {}: link {}'.format(library_target, ' '.join(object_files))]

    default = ['default {}'.format(library_target)]

    # 'Blocks' should be separated by newlines, for visual benefit.
    blocks = [config, flags, compile_rule]
    if with_cuda:
        blocks.append(cuda_compile_rule)
    blocks += [link_rule, build, link, default]
    with open(path, 'w') as build_file:
        for block in blocks:
            lines = '\n'.join(block)
            build_file.write('{}\n\n'.format(lines))


def _join_cuda_home(*paths):
    '''
    Joins paths with CUDA_HOME, or raises an error if it CUDA_HOME is not set.

    This is basically a lazy way of raising an error for missing $CUDA_HOME
    only once we need to get any CUDA-specific path.
    '''
    if CUDA_HOME is None:
        raise EnvironmentError('CUDA_HOME environment variable is not set. '
                               'Please set it to your CUDA install root.')
    return os.path.join(CUDA_HOME, *paths)


def _is_cuda_file(path):
    return os.path.splitext(path)[1] in ['.cu', '.cuh']<|MERGE_RESOLUTION|>--- conflicted
+++ resolved
@@ -454,21 +454,12 @@
     library_dirs += library_paths()
     kwargs['library_dirs'] = library_dirs
 
-<<<<<<< HEAD
     libraries = kwargs.get('libraries', [])
     libraries.append('c10')
     libraries.append('torch')
+    libraries.append('torch_cpu')
     libraries.append('torch_python')
     kwargs['libraries'] = libraries
-=======
-        libraries = kwargs.get('libraries', [])
-        libraries.append('c10')
-        libraries.append('torch')
-        libraries.append('torch_cpu')
-        libraries.append('torch_python')
-        libraries.append('_C')
-        kwargs['libraries'] = libraries
->>>>>>> 9a858aba
 
     kwargs['language'] = 'c++'
     return setuptools.Extension(name, sources, *args, **kwargs)
@@ -508,21 +499,12 @@
 
     libraries = kwargs.get('libraries', [])
     libraries.append('cudart')
-<<<<<<< HEAD
     libraries.append('c10')
     libraries.append('c10_cuda')
     libraries.append('torch')
+    libraries.append('torch_cpu')
+    libraries.append('torch_cuda')
     libraries.append('torch_python')
-=======
-    if IS_WINDOWS:
-        libraries.append('c10')
-        libraries.append('c10_cuda')
-        libraries.append('torch_cpu')
-        libraries.append('torch_cuda')
-        libraries.append('torch')
-        libraries.append('torch_python')
-        libraries.append('_C')
->>>>>>> 9a858aba
     kwargs['libraries'] = libraries
 
     include_dirs = kwargs.get('include_dirs', [])
