import torch._C
import torch._jit_internal as _jit_internal
import torch.jit.annotations
import torch.testing
import torch.jit._recursive

from torch.jit._recursive import ScriptMethodStub
from torch.jit._builtins import _find_builtin, _get_builtin_table, _register_builtin  # noqa
from torch._jit_internal import Future, _qualified_name
from torch.autograd import Variable, function
from torch.jit.frontend import get_jit_class_def, get_jit_def, get_default_args
from torch.nn import Module
from torch.serialization import validate_cuda_device
from torch._six import PY37, with_metaclass, string_classes, get_function_from_type
from torch.utils import set_module

import collections
import contextlib
import copy
import functools
import inspect
import os
import pathlib
import pickle
import re
import sys
import textwrap
import warnings
import weakref


# These are imported so users can access them from the `torch.jit` module
from torch._jit_internal import Final, _overload, _overload_method
from torch._jit_internal import ignore, export, unused

def _parse_env(name, default, true_message, false_message):
    value = os.environ.get(name)
    if value is None:
        return default
    if value.lower() in {'1', 'true', 'yes'}:
        return True
    elif value.lower() in {'0', 'false', 'no'}:
        return False
    if value == '1v':
        print(true_message)
        return True
    elif value == '0v':
        print(false_message)
        return False
    raise ValueError('Unknown setting of {}. Try using 0 or 1.'.format(name))


_enabled = _parse_env('PYTORCH_JIT', True, "> Using PyTorch JIT", "> PyTorch JIT DISABLED")
_flatten = torch._C._jit_flatten
_unflatten = torch._C._jit_unflatten
_jit_script_class_compile = torch._C._jit_script_class_compile

# The Python CompilationUnit. All functions and modules defined in Python will
# live in here. It's defined in Python because doing in cpp creates static
# destruction order issues.
_python_cu = torch._C.CompilationUnit()

set_module(Future, "torch.jit")
_fork = torch._C.fork
_wait = torch._C.wait

if _enabled:
    Attribute = collections.namedtuple('Attribute', ['value', 'type'])
else:
    def Attribute(value, type):
        return value

@contextlib.contextmanager
def optimized_execution(should_optimize):
    """
    A context manager that controls whether the JIT's executor will run
    optimizations before executing a function.
    """
    stored_flag = torch._C._get_graph_executor_optimize()
    torch._C._set_graph_executor_optimize(should_optimize)
    try:
        yield
    finally:
        torch._C._set_graph_executor_optimize(stored_flag)


DEFAULT_EXTRA_FILES_MAP = torch._C.ExtraFilesMap()


def save(m, f, _extra_files=DEFAULT_EXTRA_FILES_MAP):
    """
        Save an offline version of this module for use in a separate process. The saved
        module serializes all of the methods, submodules, parameters, and attributes of this
        module. It can be loaded into the C++ API using ``torch::jit::load(filename)`` or into the Python
        API with :func:`torch.jit.load <torch.jit.load>`.

        To be able to save a module, it must not make any calls to native Python functions.
        This means that all submodules must be subclasses of :class:`ScriptModule` as well.

        .. DANGER::
           All modules, no matter their device, are always loaded onto the CPU during loading.
           This is different from :func:`torch.load`'s semantics and may change in the future.

        Arguments:
            m: A :class:`ScriptModule` to save.
            f: A file-like object (has to implement write and flush) or a string
               containing a file name.
            _extra_files: Map from filename to contents which will be stored as part of 'f'.

        .. warning::
            If you are using Python 2, ``torch.jit.save`` does NOT support :any:`StringIO.StringIO`
            as a valid file-like object. This is because the write method should return
            the number of bytes written; ``StringIO.write()`` does not do this.

            Please use something like ``io.BytesIO`` instead.

        Example:

        .. testcode::

            import torch
            import io

            class MyModule(torch.nn.Module):
                def forward(self, x):
                    return x + 10

            m = torch.jit.script(MyModule())

            # Save to file
            torch.jit.save(m, 'scriptmodule.pt')
            # This line is equivalent to the previous
            m.save("scriptmodule.pt")

            # Save to io.BytesIO buffer
            buffer = io.BytesIO()
            torch.jit.save(m, buffer)

            # Save with extra files
            extra_files = torch._C.ExtraFilesMap()
            extra_files['foo.txt'] = 'bar'
            torch.jit.save(m, 'scriptmodule.pt', _extra_files=extra_files)
    """
    if isinstance(f, str) or isinstance(f, pathlib.Path):
        m.save(f, _extra_files=_extra_files)
    else:
        ret = m.save_to_buffer(_extra_files=_extra_files)
        f.write(ret)

def load(f, map_location=None, _extra_files=DEFAULT_EXTRA_FILES_MAP):
    r"""
        Load a :class:`ScriptModule` or :class:`ScriptFunction` previously
        saved with :func:`torch.jit.save <torch.jit.save>`

        All previously saved modules, no matter their device, are first loaded onto CPU,
        and then are moved to the devices they were saved from. If this fails (e.g. because
        the run time system doesn't have certain devices), an exception is raised.

        Arguments:
            f: a file-like object (has to implement read, readline, tell, and seek),
                or a string containing a file name
            map_location (string or torch.device): A simplified version of ``map_location`` in
                ``torch.save`` used to dynamically remap storages to an alternative set of devices.
            _extra_files (dictionary of filename to content): The extra
                filenames given in the map would be loaded and their content
                would be stored in the provided map.

        Returns:
            A :class:`ScriptModule` object.

        Example:

        .. testcode::

            import torch
            import io

            torch.jit.load('scriptmodule.pt')

            # Load ScriptModule from io.BytesIO object
            with open('scriptmodule.pt', 'rb') as f:
                buffer = io.BytesIO(f.read())

            # Load all tensors to the original device
            torch.jit.load(buffer)

            # Load all tensors onto CPU, using a device
            buffer.seek(0)
            torch.jit.load(buffer, map_location=torch.device('cpu'))

            # Load all tensors onto CPU, using a string
            buffer.seek(0)
            torch.jit.load(buffer, map_location='cpu')

            # Load with extra files.
            extra_files = torch._C.ExtraFilesMap()
            extra_files['foo.txt'] = 'bar'
            torch.jit.load('scriptmodule.pt', _extra_files=extra_files)
            print(extra_files['foo.txt'])

        .. testoutput::
            :hide:

            ...

        .. testcleanup::

            import os
            os.remove("scriptmodule.pt")
    """
    if isinstance(f, string_classes):
        if not os.path.exists(f):
            raise ValueError("The provided filename {} does not exist".format(f))
        if os.path.isdir(f):
            raise ValueError("The provided filename {} is a directory".format(f))
    if isinstance(map_location, string_classes):
        map_location = torch.device(map_location)
    elif not (map_location is None or
              isinstance(map_location, torch.device)):
        raise ValueError("map_location should be either None, string or torch.device, "
                         "but got type: " + str(type(map_location)))
    if (str(map_location).startswith('cuda')):
        validate_cuda_device(map_location)

    cu = torch._C.CompilationUnit()
    if isinstance(f, str) or isinstance(f, pathlib.Path):
        cpp_module = torch._C.import_ir_module(cu, f, map_location, _extra_files)
    else:
        cpp_module = torch._C.import_ir_module_from_buffer(cu, f.read(), map_location, _extra_files)

    # TODO: Pretty sure this approach loses ConstSequential status and such
    return torch.jit._recursive.wrap_cpp_module(cpp_module)

def export_opnames(m):
    r"""
        Returns a list of operator names of a script module and its submodules
    """
    return torch._C._export_opnames(m._c)

def _get_trace_graph(f, args=(), kwargs=None, strict=True, _force_outplace=False,
                     return_inputs=False, _return_inputs_states=False):
    """
    .. warning::
        This function is internal-only and should only be used by the ONNX
        exporter. If you are trying to get a graph through tracing, please go
        through the public API instead::

            trace = torch.jit.trace(nn.LSTMCell(), (input, hidden))
            trace_graph = trace.graph

    Trace a function or model, returning a tuple consisting of the both the
    *trace* of an execution, as well as the original return value. If return_inputs,
    also returns the trace inputs as part of the tuple

    Tracing is guaranteed not to change the semantics of the function/module
    that is traced.

    Arguments:
        f (torch.nn.Module or function): the function or module
            to be traced.
        args (tuple or Tensor): the positional arguments to pass to the
            function/module to be traced.  A non-tuple is assumed to
            be a single positional argument to be passed to the model.
        kwargs (dict): the keyword arguments to pass to the function/module
            to be traced.

    Example (trace a cell):

    .. testcode::

        trace = torch.jit.trace(nn.LSTMCell(), (input, hidden))
    """
    if kwargs is None:
        kwargs = {}
    if not isinstance(args, tuple):
        args = (args,)
    outs = ONNXTracedModule(f, strict, _force_outplace, return_inputs, _return_inputs_states)(*args, **kwargs)
    return outs


def _unique_state_dict(module, keep_vars=False):
    # since Parameter.detach() always creates a new torch.Tensor instance,
    # id(v) doesn't work with it. So we always get the Parameter or Buffer
    # as values, and deduplicate the params using Parameters and Buffers
    state_dict = module.state_dict(keep_vars=True)
    filtered_dict = type(state_dict)()
    seen_ids = set()
    for k, v in state_dict.items():
        if id(v) in seen_ids:
            continue
        seen_ids.add(id(v))
        if keep_vars:
            filtered_dict[k] = v
        else:
            filtered_dict[k] = v.detach()
    return filtered_dict


def _create_interpreter_name_lookup_fn(frames_up=1):
    def _get_interpreter_name_for_var(var):
        frame = inspect.currentframe()
        i = 0
        while i < frames_up + 1:
            frame = frame.f_back
            i += 1

        f_locals = frame.f_locals
        f_globals = frame.f_globals

        for k, v in f_locals.items():
            if isinstance(v, torch.Tensor) and var is v:
                return k if k != 'self' else ''
        for k, v in f_globals.items():
            if isinstance(v, torch.Tensor) and var is v:
                return k if k != 'self' else ''
        return ''
    return _get_interpreter_name_for_var


class ONNXTracedModule(Module):
    def __init__(self, inner, strict=True, force_outplace=False, return_inputs=False, return_inputs_states=False):
        super(ONNXTracedModule, self).__init__()
        # inner may be a Module, or it may be an arbitrary callable
        # If it's a Module, we get its parameters automatically, which lets
        # us avoid a special casing functions versus modules.
        self.inner = inner
        self.strict = strict
        self._force_outplace = force_outplace
        self._return_inputs = return_inputs
        self._return_inputs_states = return_inputs_states

    def forward(self, *args):
        in_vars, in_desc = _flatten(args)
        # NOTE: use full state, because we need it for BatchNorm export
        # This differs from the compiler path, which doesn't support it at the moment.
        module_state = list(_unique_state_dict(self, keep_vars=True).values())

        ret_inputs = []
        inputs_states = []
        outs = []

        def wrapper(*args):
            trace_inputs = _unflatten(args[:len(in_vars)], in_desc)

            ret_inputs.append(tuple(x.clone(memory_format=torch.preserve_format) for x in args))
            if self._return_inputs_states:
                inputs_states.append(_unflatten(args[:len(in_vars)], in_desc))
            outs.append(self.inner(*trace_inputs))
            if self._return_inputs_states:
                inputs_states[0] = (inputs_states[0], trace_inputs)
            out_vars, _ = _flatten(outs)
            if len(out_vars) == 1:
                return out_vars[0]
            else:
                return tuple(out_vars)

        graph, out = torch._C._create_graph_by_tracing(
            wrapper,
            in_vars + module_state,
            _create_interpreter_name_lookup_fn(),
            self.strict,
            self._force_outplace,
        )

        if self._return_inputs:
            return graph, outs[0], ret_inputs[0]
        if self._return_inputs_states:
            return graph, outs[0], inputs_states[0]
        else:
            return graph, outs[0]


def _clone_inputs(args):
    def clone_input(a):
        if a is None:
            return None
        elif isinstance(a, torch.Tensor):
            # TODO: figure out one liner to .clone() and set requires_grad
            v = a.detach().clone(memory_format=torch.preserve_format).requires_grad_(a.requires_grad)
            if a.grad is not None:
                v.grad = clone_input(v.grad)
            return v
        else:
            return a.clone(memory_format=torch.preserve_format)
    return function._nested_map(lambda x: isinstance(x, torch.Tensor),
                                clone_input, condition_msg="tensors")(args)


# This is purely for developer debugging.  We are not going to advertise it.
_JIT_TIME = os.environ.get('PYTORCH_JIT_TIME', False)  # CUDA-only timing
_JIT_DISABLE = os.environ.get('PYTORCH_JIT_DISABLE', False)
_JIT_STATS = os.environ.get('PYTORCH_JIT_STATS', False)


@contextlib.contextmanager
def _time(trace_name, name, time=True):
    if (not _JIT_TIME and not time) or not torch.cuda.is_available():
        yield
        return
    stream = torch.cuda.current_stream()
    start = torch.cuda.Event(enable_timing=True)
    end = torch.cuda.Event(enable_timing=True)
    stream.record_event(start)
    try:
        yield
    finally:
        stream.record_event(end)
        end.synchronize()
        print("{} {} time: {} ms".format(trace_name, name, start.elapsed_time(end)))


def verify(model, args, loss_fn=torch.sum, devices=None):
    """
    Verify that a JIT compiled model has the same behavior as its uncompiled
    version along with its backwards pass.  If your model returns multiple
    outputs, you must also specify a `loss_fn` to produce a loss for which
    the backwards will be computed.

    This function has side-effects (e.g., it executes your model / saves and loads
    parameters), so don't expect the model to come out exactly the same as what
    you passed in.

    Arguments:
        model (compiled torch.nn.Module or function): the module/function to be
            verified.  The module/function definition MUST have been decorated with
            `@torch.jit.compile`.
        args (tuple or Tensor): the positional arguments to pass to the
            compiled function/module to be verified.  A non-tuple is assumed to
            be a single positional argument to be passed to the model.
        loss_fn (function, optional): the loss function to be applied to
            the output of the model, before backwards is invoked.  By default,
            we assume that a model returns a single result, and we :func:`torch.sum`
            before calling backwards; if this is inappropriate, you can pass your
            own loss function.  Note that if a model returns a tuple of results,
            these are passed as separate positional arguments to `loss_fn`.
        devices (iterable of device IDs, optional): the GPU devices which the
            compiled module will be run on.  This determines the RNG state we
            must save when running both compiled and uncompiled versions of the model.
    """
    # TODO: In principle, we track device information in our trace, so it
    # should be possible to check if our execution actually obeyed the 'devices'
    # the user provided.

    # TODO: Consider adding a utility function to torch.jit to test
    # for this case
    if not isinstance(model, torch._C.CompiledFunction):
        raise TypeError("Cannot verify an uncompiled module.  Add @torch.jit.compile to compile it")
    is_module = isinstance(model, Module)

    if not isinstance(args, tuple):
        args = (args,)

    saved_args = _clone_inputs(args)
    if is_module:
        saved_state = copy.deepcopy(model.state_dict())

    def run_fwd_bwd(args, force_trace=False, assert_compiled=False):
        params = list(model.parameters()) if is_module else []
        in_vars, _ = _flatten((args, params))
        # We use a special API to reset the trace and compile it from scratch.
        compiled_fn = model
        if force_trace:
            compiled_fn.clear_cache()
        if assert_compiled:
            hits = compiled_fn.hits
        out = model(*args)
        if assert_compiled and compiled_fn.hits == hits:
            raise RuntimeError("failed to use the compiled function")
        if not isinstance(out, tuple):
            out = (out, )
        if loss_fn == torch.sum and len(out) != 1:
            raise ValueError(("Model returns {} outputs, but default loss function "
                              "(torch.sum) can only handle a single output").format(len(out)))
        out_vars, _ = _flatten(out)
        saved_outs = [v.detach().clone(memory_format=torch.preserve_format) for v in out_vars]
        loss = loss_fn(*out)
        grads = torch.autograd.grad([loss], in_vars)
        # TODO: I'm not sure if the clone here is necessary but it is safer
        saved_grads = [v.detach().clone(memory_format=torch.preserve_format) for v in grads]
        return (saved_outs, saved_grads)

    with torch.random.fork_rng(devices, _caller="torch.jit.verify"):
        uncompiled_outs, uncompiled_grads = run_fwd_bwd(args, force_trace=True)
        assert model.has_trace_for(*args)

    if is_module:
        model.load_state_dict(saved_state)
    compiled_outs, compiled_grads = run_fwd_bwd(args, assert_compiled=True)

    _verify_equal(uncompiled_outs, compiled_outs)
    _verify_equal(uncompiled_grads, compiled_grads)


def _verify_equal(xs, ys):
    for x, y in zip(xs, ys):
        if x.sub(y).abs().max() > 1e-6:
            raise RuntimeError("JIT and real computation mismatch")


def indent(s):
    return '\n'.join(['\t' + line for line in s.splitlines()])


class TracingCheckError(Exception):
    def __init__(self, graph_diff_error, tensor_compare_error, extra_msg=None):
        self.message = 'Tracing failed sanity checks!\n'
        if extra_msg is not None:
            self.message += extra_msg + '\n'
        if graph_diff_error is not None:
            self.message += 'ERROR: Graphs differed across invocations!\n'
            self.message += indent(graph_diff_error) + '\n'
        if tensor_compare_error is not None:
            self.message += 'ERROR: Tensor-valued Constant nodes differed in value ' \
                            'across invocations. This often indicates that the tracer has' \
                            ' encountered untraceable code.\n'
            self.message += indent(tensor_compare_error) + '\n'
        super(TracingCheckError, self).__init__(self.message)


# Check the traced module against a set of user-provided validation inputs
@torch.no_grad()
def _check_trace(check_inputs, func, traced_func, check_tolerance, strict,
                 force_outplace, is_trace_module, _module_class):
    # Note: tracing is independent of optimizations, which consume the trace
    for inputs in check_inputs:

        if isinstance(inputs, torch.Tensor):
            inputs = (inputs,)

        if is_trace_module:
            copied_dict = {}
            for name, data in inputs.items():
                copied_dict[name] = _clone_inputs(data)
            check_mod = torch.jit.trace_module(
                func.__self__ if hasattr(func, '__self__') else func,
                copied_dict,
                check_trace=False,
                strict=strict,
                _force_outplace=force_outplace,
                _module_class=_module_class,
                _compilation_unit=torch._C.CompilationUnit(),
            )
            check_mod_func = check_mod._c._get_method(traced_func.name)
            inputs = inputs[traced_func.name]
            if isinstance(inputs, (torch.Tensor, dict)):
                inputs = (inputs,)
        else:
            check_mod = torch.jit.trace(
                func,
                _clone_inputs(inputs),
                check_trace=False,
                strict=strict,
                _force_outplace=force_outplace,
                _module_class=_module_class,
            )
            check_mod_func = check_mod

        def graph_diagnostic_info():
            mod_canonicalized = torch._C._jit_pass_canonicalize(traced_func.graph)
            torch._C._jit_pass_inline(mod_canonicalized)
            torch._C._jit_pass_erase_shape_information(mod_canonicalized)
            mod_str = str(mod_canonicalized)
            mod_str = re.sub(r'___torch_mangle_[0-9]+\.', '', mod_str)
            check_canonicalized = torch._C._jit_pass_canonicalize(check_mod_func.graph)
            torch._C._jit_pass_inline(check_canonicalized)
            torch._C._jit_pass_erase_shape_information(check_canonicalized)
            check_str = str(check_canonicalized)
            check_str = re.sub(r'___torch_mangle_[0-9]+\.', '', check_str)

            graph_diff_errors = None
            if mod_str != check_str:
                import difflib
                graph_diff = difflib.ndiff(mod_str.splitlines(True),
                                           check_str.splitlines(True))
                graph_diff_errors = 'Graph diff:\n' + indent(''.join(graph_diff)) + '\n'

                for n_mod, n_check in zip(mod_canonicalized.nodes(), check_canonicalized.nodes()):
                    if str(n_mod) != str(n_check):
                        graph_diff_errors += 'First diverging operator:\n'
                        node_diff = difflib.ndiff(str(n_mod).splitlines(True),
                                                  str(n_check).splitlines(True))
                        source_printout = 'Node diff:\n' + indent(''.join(node_diff)) + '\n'
                        mod_stack = n_mod.sourceRange()
                        if mod_stack:
                            source_printout += 'Trace source location:\n' + indent(mod_stack) + '\n'
                        check_stack = n_check.sourceRange()
                        if check_stack:
                            source_printout += 'Check source location:\n' + indent(check_stack) + '\n'
                        graph_diff_errors += source_printout

                        break  # For now, only print out the first pair of nodes that diverges

            tensor_compare_errors = None
            # Check Tensor-valued constant nodes
            for n_mod, n_check in zip(mod_canonicalized.nodes(), check_canonicalized.nodes()):
                if n_mod.kind() != n_check.kind():
                    break  # Graphs have already diverged

                if n_mod.kind() == 'prim::Constant' and not (n_mod.mustBeNone() or n_check.mustBeNone()):
                    if not n_mod.hasAttribute('value'):
                        continue
                    if n_mod.kindOf('value') != 't' or n_check.kindOf('value') != 't':
                        continue

                    mod_tensor_val = n_mod.t('value')
                    check_tensor_val = n_check.t('value')

                    try:
                        torch.testing.assert_allclose(mod_tensor_val, check_tensor_val)
                    except (RuntimeError, AssertionError) as e:
                        if tensor_compare_errors is None:
                            tensor_compare_errors = ''
                        tensor_compare_errors += 'Node:\n' + indent(str(n_mod)) + '\n'
                        compare_stack = n_mod.sourceRange()
                        if compare_stack:
                            tensor_compare_errors += 'Source Location:\n' + indent(compare_stack) + '\n'
                        tensor_compare_errors += 'Comparison exception: ' + indent(str(e))

                        break  # For now, only print the first diverging pair

            return graph_diff_errors, tensor_compare_errors

        def wrap_retval(x):
            return x if isinstance(x, tuple) else (x,)

        def run_mod_and_filter_tensor_outputs(mod, inputs, running_what):
            try:
                outs = wrap_retval(mod(*_clone_inputs(inputs)))
                outs = [out for out in outs if isinstance(out, torch.Tensor)]
                return outs
            except Exception as e:
                raise TracingCheckError(*graph_diagnostic_info(),
                                        extra_msg='Encountered an exception while running the ' + running_what +
                                                  ' with test inputs.\nException:\n' + indent(str(e)))

        has_warned = [False]

        def maybe_warn_nondeterministic():
            if has_warned[0]:
                return
            has_warned[0] = True
            nondeterm_ops = [op for op in traced_func.graph.nodes() if op.isNondeterministic()]
            if len(nondeterm_ops) > 0:
                nondeterministic_ops_warning = "Trace had nondeterministic nodes. "
                nondeterministic_ops_warning += "Did you forget call .eval() on your model? Nodes:\n"
                nondeterministic_ops_warning += "\n".join([indent(str(op)) for op in nondeterm_ops][:20])
                nondeterministic_ops_warning += "\nThis may cause errors in trace checking. To disable trace checking,"\
                                                " pass check_trace=False to torch.jit.trace()"
                warnings.warn(nondeterministic_ops_warning, category=TracerWarning, stacklevel=5)

        def compare_outputs(original, reference, match_what):
            all_ok = True
            for i, (orig, ref) in enumerate(zip(original, reference)):
                try:
                    if orig.is_quantized:
                        orig = orig.dequantize()
                    if ref.is_quantized:
                        ref = ref.dequantize()
                    torch.testing.assert_allclose(orig.double(), ref.double(), rtol=check_tolerance,
                                                  atol=torch.testing._get_default_tolerance(orig, ref)[1])
                except AssertionError as e:
                    maybe_warn_nondeterministic()
                    warnings.warn('Output nr ' + str(i + 1) + '. of the traced function does not match '
                                  'the corresponding output of the ' + match_what + '. Detailed error:\n' + str(e),
                                  category=TracerWarning, stacklevel=4)
                    all_ok = False

            return all_ok

        traced_outs = run_mod_and_filter_tensor_outputs(traced_func, inputs, 'trace')
        fn_outs = run_mod_and_filter_tensor_outputs(func, inputs, 'Python function')
        if compare_outputs(traced_outs, fn_outs, 'Python function'):
            check_outs = run_mod_and_filter_tensor_outputs(check_mod_func, inputs, 'repeated trace')
            compare_outputs(traced_outs, check_outs, 'repeated trace')

        diag_info = graph_diagnostic_info()
        if any(info is not None for info in diag_info):
            raise TracingCheckError(*diag_info)


class TracerWarning(Warning):
    @staticmethod
    def ignore_lib_warnings():
        # We ignore warnings from all submodules excluding the JIT, because we need them e.g. for _check_trace
        warnings.filterwarnings('ignore', category=TracerWarning, module='torch.(?!jit)')


# We ignore the tracer warnings coming form inside the library, because all our shape
# checks in nn will trigger them.
TracerWarning.ignore_lib_warnings()
torch._C._tracer_warn_use_python()


def make_tuple(example_inputs):
    if isinstance(example_inputs, (torch.Tensor, dict)):
        return (example_inputs,)
    # done primarily so that weird iterables fail here and not pybind11 code
    if not isinstance(example_inputs, tuple):
        return tuple(example_inputs)
    return example_inputs


def make_module(mod, _module_class, _compilation_unit):
    if isinstance(mod, ScriptModule):
        return mod
    elif torch._jit_internal.module_has_exports(mod):
        def make_stubs_from_exported_methods(mod):
            exported = []
            for name in dir(mod):
                item = getattr(mod, name, None)
                if torch._jit_internal.get_torchscript_modifier(item) is _jit_internal.FunctionModifiers.EXPORT:
                    exported.append(name)

            stubs = []
            for method in exported:
                stubs.append(torch.jit._recursive.make_stub_from_method(mod, method))
            return stubs

        return torch.jit._recursive.create_script_module(mod, make_stubs_from_exported_methods, share_types=False)
    else:
        if _module_class is None:
            _module_class = TopLevelTracedModule
        return _module_class(mod, _compilation_unit=_compilation_unit)

def wrap_check_inputs(check_inputs):
    if check_inputs is None:
        return None

    return [{'forward' : c} for c in check_inputs]

def trace(func,
          example_inputs,
          optimize=None,
          check_trace=True,
          check_inputs=None,
          check_tolerance=1e-5,
          strict=True,
          _force_outplace=False,
          _module_class=None,
          _compilation_unit=_python_cu):
    """
    Trace a function and return an executable  or :class:`ScriptFunction`
    that will be optimized using just-in-time compilation. Tracing is ideal for
    code that operates only on ``Tensor``\\s and lists, dictionaries, and tuples of ``Tensor``\\s.

    Using ``torch.jit.trace`` and :func:`torch.jit.trace_module<torch.jit.trace_module>`, you can turn an existing module or Python
    function into a TorchScript :class:`ScriptFunction` or :class:`ScriptModule`. You must provide example inputs,
    and we run the function, recording the operations performed on all the tensors.

    * The resulting recording of a standalone function produces :class:`ScriptFunction`.
    * The resulting recording of ``forward`` function of ``nn.Module`` or ``nn.Module`` produces :class:`ScriptModule`.

    This module also contains any parameters that the original
    module had as well.

    .. warning::
        Tracing only correctly records functions and modules which are not data
        dependent (e.g., do not have conditionals on data in tensors) and do not have
        any untracked external dependencies (e.g., perform input/output or
        access global variables). Tracing only records operations done when the given
        function is run on the given
        tensors. Therefore, the returned :class:`ScriptModule` will always run the same traced
        graph on any input. This has some important implications when your module is
        expected to run different sets of operations, depending on the input and/or the
        module state. For example,

        * Tracing will not record any control-flow like if-statements or loops.
          When this control-flow is constant across your module, this is fine and it often
          inlines the control-flow decisions. But sometimes the control-flow is actually part
          of the model itself. For instance, a recurrent network is a loop over
          the (possibly dynamic) length of an input sequence.
        * In the returned :class:`ScriptModule`, operations that have different
          behaviors in ``training`` and ``eval`` modes will always behave as if it
          is in the mode it was in during tracing, no matter which mode the
          :class:`ScriptModule` is in.

        In cases like these, tracing would not be appropriate and :func:`scripting <torch.jit.script>` is a better
        choice. If you trace such models, you may silently get
        incorrect results on subsequent invocations of the model. The tracer
        will try to emit warnings when doing something that may cause an
        incorrect trace to be produced.

    Arguments:
        func (callable or torch.nn.Module):  A Python function or ``torch.nn.Module``
                                             that will be run with ``example_inputs``.
                                             arguments and returns to ``func`` must be tensors
                                             or (possibly nested) tuples that
                                             contain tensors. When a module is passed to
                                             :func:`torch.jit.trace <torch.jit.trace>`, only the
                                             ``forward`` method is run and traced
                                             (see :func:`torch.jit.trace <torch.jit.trace_module>` for details).
        example_inputs (tuple):  A tuple of example inputs that will be passed to the function
                                 while tracing. The resulting trace can be run with
                                 inputs of different types and shapes assuming the traced operations
                                 support those types and shapes. ``example_inputs`` may also be a single
                                 Tensor in which case it is automatically wrapped in a tuple.

    Keyword arguments:
        check_trace (bool, optional): Check if the same inputs run through
                                      traced code produce the same outputs. Default: ``True``. You might want
                                      to disable this if, for example, your network contains non-
                                      deterministic ops or if you are sure that the network is correct despite
                                      a checker failure.

        check_inputs (list of tuples, optional): A list of tuples of input arguments that should be used
                                                 to check the trace against what is expected. Each tuple
                                                 is equivalent to a set of input arguments that would
                                                 be specified in ``example_inputs``. For best results, pass in a
                                                 set of checking inputs representative of the space of
                                                 shapes and types of inputs you expect the network to see.
                                                 If not specified, the original ``example_inputs`` are used for checking
        check_tolerance (float, optional): Floating-point comparison tolerance to use in the checker procedure.
                                           This can be used to relax the checker strictness in the event that
                                           results diverge numerically for a known reason, such as operator fusion.
        strict (bool, optional): run the tracer in a strict mode or not (default: True). Only turn this off when you
                                 want the tracer to record your mutable container types (currently list/dict) and you
                                 are sure that the list/dict that you are using in your problem is a `constant` structure
                                 and does not get used as control flow (if, for) conditions.

    Returns:
        If ``callable`` is ``nn.Module`` or ``forward`` of ``nn.Module``, ``trace`` returns
        a :class:`ScriptModule` object with a single ``forward`` method containing the traced code.
        The returned :class:`ScriptModule` will have the same set of sub-modules and parameters as the
        original ``nn.Module``.
        If ``callable`` is a standalone function, ``trace`` returns :class:`ScriptFunction`

    Example (tracing a function):

    .. testcode::

        import torch

        def foo(x, y):
            return 2 * x + y

        # Run `foo` with the provided inputs and record the tensor operations
        traced_foo = torch.jit.trace(foo, (torch.rand(3), torch.rand(3)))

        # `traced_foo` can now be run with the TorchScript interpreter or saved
        # and loaded in a Python-free environment

    Example (tracing an existing module)::

        import torch
        import torch.nn as nn

        class Net(nn.Module):
            def __init__(self):
                super(Net, self).__init__()
                self.conv = nn.Conv2d(1, 1, 3)

            def forward(self, x):
                return self.conv(x)

        n = Net()
        example_weight = torch.rand(1, 1, 3, 3)
        example_forward_input = torch.rand(1, 1, 3, 3)

        # Trace a specific method and construct `ScriptModule` with
        # a single `forward` method
        module = torch.jit.trace(n.forward, example_forward_input)

        # Trace a module (implicitly traces `forward`) and construct a
        # `ScriptModule` with a single `forward` method
        module = torch.jit.trace(n, example_forward_input)

    """
    if not _enabled:
        return func
    if optimize is not None:
        warnings.warn("`optimize` is deprecated and has no effect. Use `with torch.jit.optimized_execution() instead")

    if isinstance(func, torch.jit.ScriptModule):
        # it is hard to trace it because the forward method on ScriptModule is already defined, so it
        # would result in an error.
        warnings.warn('The input to trace is already a ScriptModule, tracing it is a no-op. Returning the object as is.')
        return func


    if isinstance(func, torch.nn.Module):
        return trace_module(func, {'forward': example_inputs}, None,
                            check_trace, wrap_check_inputs(check_inputs),
                            check_tolerance, strict, _force_outplace, _module_class)

    if (hasattr(func, '__self__') and isinstance(func.__self__, torch.nn.Module) and
            func.__name__ == 'forward'):
        return trace_module(func.__self__, {'forward': example_inputs}, None,
                            check_trace, wrap_check_inputs(check_inputs),
                            check_tolerance, strict, _force_outplace, _module_class)

    # Special case for common case of passing a single Tensor
    if isinstance(example_inputs, (torch.Tensor, dict)):
        example_inputs = (example_inputs,)
    # done primarily so that weird iterables fail here and not pybind11 code
    elif not isinstance(example_inputs, tuple):
        example_inputs = tuple(example_inputs)

    var_lookup_fn = _create_interpreter_name_lookup_fn(0)

    if (hasattr(func, '__self__') and isinstance(func.__self__, torch.nn.Module)):
        raise AttributeError("trace doesn't support compiling individual module's functions.\n"
                             "Please use trace_module")

    name = _qualified_name(func)
    traced = torch._C._create_function_from_trace(name, func, example_inputs,
                                                  var_lookup_fn,
                                                  strict,
                                                  _force_outplace)

    # Check the trace against new traces created from user-specified inputs
    if check_trace:
        if check_inputs is not None:
            _check_trace(check_inputs, func, traced, check_tolerance, strict, _force_outplace, False, _module_class)
        else:
            _check_trace([example_inputs], func, traced, check_tolerance, strict, _force_outplace, False, _module_class)

    return traced

_trace_module_map = None

def trace_module(mod,
                 inputs,
                 optimize=None,
                 check_trace=True,
                 check_inputs=None,
                 check_tolerance=1e-5,
                 strict=True,
                 _force_outplace=False,
                 _module_class=None,
                 _compilation_unit=_python_cu):
    """
    Trace a module and return an executable :class:`ScriptModule` that will be optimized
    using just-in-time compilation. When a module is passed to :func:`torch.jit.trace <torch.jit.trace>`, only
    the ``forward`` method is run and traced. With ``trace_module``, you can specify a dictionary of
    method names to example inputs to trace (see the ``example_inputs``) argument below.

    See :func:`torch.jit.trace <torch.jit.trace>` for more information on tracing.

    Arguments:
        mod (torch.nn.Module):  A ``torch.nn.Module`` containing methods whose names are
                                specified in ``example_inputs``. The given methods will be compiled
                                as a part of a single `ScriptModule`.
        example_inputs (dict):  A dict containing sample inputs indexed by method names in ``mod``.
                                The inputs will be passed to methods whose names correspond to inputs'
                                keys while tracing.
                                ``{ 'forward' : example_forward_input, 'method2': example_method2_input}``
    Keyword arguments:
        check_trace (``bool``, optional): Check if the same inputs run through
                                      traced code produce the same outputs. Default: ``True``. You might want
                                      to disable this if, for example, your network contains non-
                                      deterministic ops or if you are sure that the network is correct despite
                                      a checker failure.

        check_inputs (list of dicts, optional): A list of dicts of input arguments that should be used
                                                 to check the trace against what is expected. Each tuple
                                                 is equivalent to a set of input arguments that would
                                                 be specified in ``example_inputs``. For best results, pass in a
                                                 set of checking inputs representative of the space of
                                                 shapes and types of inputs you expect the network to see.
                                                 If not specified, the original ``example_inputs`` are used for checking
        check_tolerance (float, optional): Floating-point comparison tolerance to use in the checker procedure.
                                           This can be used to relax the checker strictness in the event that
                                           results diverge numerically for a known reason, such as operator fusion.

    Returns:
        A :class:`ScriptModule` object with a single ``forward`` method containing the traced code.
        When ``func`` is a ``torch.nn.Module``, the returned :class:`ScriptModule` will have the same set of
        sub-modules and parameters as ``func``.

    Example (tracing a module with multiple methods)::

        import torch
        import torch.nn as nn

        class Net(nn.Module):
            def __init__(self):
                super(Net, self).__init__()
                self.conv = nn.Conv2d(1, 1, 3)

            def forward(self, x):
                return self.conv(x)

            def weighted_kernel_sum(self, weight):
                return weight * self.conv.weight


        n = Net()
        example_weight = torch.rand(1, 1, 3, 3)
        example_forward_input = torch.rand(1, 1, 3, 3)

        # Trace a specific method and construct `ScriptModule` with
        # a single `forward` method
        module = torch.jit.trace(n.forward, example_forward_input)

        # Trace a module (implicitly traces `forward`) and construct a
        # `ScriptModule` with a single `forward` method
        module = torch.jit.trace(n, example_forward_input)

        # Trace specific methods on a module (specified in `inputs`), constructs
        # a `ScriptModule` with `forward` and `weighted_kernel_sum` methods
        inputs = {'forward' : example_forward_input, 'weighted_kernel_sum' : example_weight}
        module = torch.jit.trace_module(n, inputs)

    """
    if not _enabled:
        return mod
    if optimize is not None:
        warnings.warn("`optimize` is deprecated and has no effect. Use `with torch.jit.optimized_execution() instead")

    var_lookup_fn = _create_interpreter_name_lookup_fn(0)

    if not isinstance(mod, torch.nn.Module):
        raise AttributeError("expected torch.nn.Module as the first argument")

    if not isinstance(inputs, dict):
        raise AttributeError("expected a dictionary of (method_name, input) pairs")

    old_module_map = torch.jit._trace_module_map
    try:
        torch.jit._trace_module_map = {}

        def register_submods(mod, prefix):
            for name, child in mod.named_children():
                submod_qualname = prefix + '.' + name
                torch.jit._trace_module_map[child] = submod_qualname
                register_submods(child, submod_qualname)

        torch.jit._trace_module_map['__module'] = mod
        register_submods(mod, '__module')

        module = make_module(mod, _module_class, _compilation_unit)

        for method_name, example_inputs in inputs.items():
            # this is needed since Module.__call__ sets up some extra tracing
            func = mod if method_name == "forward" else getattr(mod, method_name)
            example_inputs = make_tuple(example_inputs)
            module._c._create_method_from_trace(method_name, func, example_inputs, var_lookup_fn, strict, _force_outplace)
            check_trace_method = module._c._get_method(method_name)

            # Check the trace against new traces created from user-specified inputs
            if check_trace:
                if check_inputs is not None:
                    _check_trace(check_inputs, func, check_trace_method,
                                 check_tolerance, strict, _force_outplace, True, _module_class)
                else:
                    _check_trace([inputs], func, check_trace_method,
                                 check_tolerance, strict, _force_outplace, True, _module_class)
    finally:
        torch.jit._trace_module_map = old_module_map

    return module


class CompilationUnit(object):
    def __init__(self, lang=None, _frames_up=0):
        self._c = torch._C.CompilationUnit()
        if lang is not None:
            self.define(lang, _frames_up=_frames_up + 1)

    def define(self, lang, rcb=None, _frames_up=0):
        if not rcb:
            rcb = _jit_internal.createResolutionCallbackFromFrame(_frames_up + 1)
        self._c.define(lang, rcb)

    def __getattr__(self, attr):
        r = self._c.find_function(attr)
        if r is None:
            raise AttributeError("'CompilationUnit' has no attribute '{}'".format(attr))
        return r


def _try_get_dispatched_fn(fn):
    if not callable(fn):
        return None
    return _jit_internal.boolean_dispatched.get(fn)


def _try_get_overloaded_fn(mod, field):
    return mod._overloads.get(field, None) if isinstance(mod, ScriptModule) else None


class ScriptWarning(Warning):
    pass


@contextlib.contextmanager
def _disable_emit_hooks():
    hooks = torch._C._jit_get_emit_hooks()
    torch._C._jit_set_emit_hooks(None, None)
    yield
    torch._C._jit_set_emit_hooks(hooks[0], hooks[1])


# ScriptClasses must be new-style classes because we construct them using their
# __new__ method.
def _is_new_style_class(cls):
    if hasattr(cls, '__class__'):
        return ('__dict__' in dir(cls) or hasattr(cls, '__slots__'))


def whichmodule(obj):
    """Find the module an object belong to."""
    module_name = getattr(obj, '__module__', None)
    # Protect the iteration by using a list copy of sys.modules against dynamic
    # modules that trigger imports of other modules upon calls to getattr.
    for name, module in list(sys.modules.items()):
        if name == '__main__' or module is None:
            continue
        try:
            if _getattribute(module, name)[0] is obj:
                return module_name
        except AttributeError:
            pass
    return '__main__'

def _compile_and_register_class(obj, rcb, qualified_name):
    ast = get_jit_class_def(obj, obj.__name__)
    _jit_script_class_compile(qualified_name, ast, rcb)
    _add_script_class(obj, qualified_name)

def script(obj, optimize=None, _frames_up=0, _rcb=None):
    r"""
    Scripting a function or ``nn.Module`` will inspect the source code, compile
    it as TorchScript code using the TorchScript compiler, and return a :class:`ScriptModule` or
    :class:`ScriptFunction`. TorchScript itself is a subset of the Python language, so not all
    features in Python work, but we provide enough functionality to compute on
    tensors and do control-dependent operations. For a complete guide, see the
    :ref:`language-reference`.

    ``torch.jit.script`` can be used as a function for modules and functions, and as a decorator
    ``@torch.jit.script`` for :ref:`torchscript-classes` and functions.

    Arguments:
        obj (callable, class, or ``nn.Module``):  The ``nn.Module``, function, or class type to
                                                  compile.

    Returns:
        If ``obj`` is ``nn.Module``, ``script`` returns
        a :class:`ScriptModule` object. The returned :class:`ScriptModule` will
        have the same set of sub-modules and parameters as the
        original ``nn.Module``. If ``obj`` is a standalone function,
        a :class:`ScriptFunction` will be returned.

    **Scripting a function**
        The ``@torch.jit.script`` decorator will construct a :class:`ScriptFunction`
        by compiling the body of the function.

        Example (scripting a function):

        .. testcode::

            import torch

            @torch.jit.script
            def foo(x, y):
                if x.max() > y.max():
                    r = x
                else:
                    r = y
                return r

            print(type(foo))  # torch.jit.ScriptFuncion

            # See the compiled graph as Python code
            print(foo.code)

            # Call the function using the TorchScript interpreter
            foo(torch.ones(2, 2), torch.ones(2, 2))

        .. testoutput::
            :hide:

            ...

    **Scripting an nn.Module**
        Scripting an ``nn.Module`` by default will compile the ``forward`` method and recursively
        compile any methods, submodules, and functions called by ``forward``. If a ``nn.Module`` only uses
        features supported in TorchScript, no changes to the original module code should be necessary. ``script``
        will construct :class:`ScriptModule` that has copies of the attributes, parameters, and methods of
        the original module.

        Example (scripting a simple module with a Parameter):

        .. testcode::

            import torch

            class MyModule(torch.nn.Module):
                def __init__(self, N, M):
                    super(MyModule, self).__init__()
                    # This parameter will be copied to the new ScriptModule
                    self.weight = torch.nn.Parameter(torch.rand(N, M))

                    # When this submodule is used, it will be compiled
                    self.linear = torch.nn.Linear(N, M)

                def forward(self, input):
                    output = self.weight.mv(input)

                    # This calls the `forward` method of the `nn.Linear` module, which will
                    # cause the `self.linear` submodule to be compiled to a `ScriptModule` here
                    output = self.linear(output)
                    return output

            scripted_module = torch.jit.script(MyModule(2, 3))

        Example (scripting a module with traced submodules):

        .. testcode::

            import torch
            import torch.nn as nn
            import torch.nn.functional as F

            class MyModule(nn.Module):
                def __init__(self):
                    super(MyModule, self).__init__()
                    # torch.jit.trace produces a ScriptModule's conv1 and conv2
                    self.conv1 = torch.jit.trace(nn.Conv2d(1, 20, 5), torch.rand(1, 1, 16, 16))
                    self.conv2 = torch.jit.trace(nn.Conv2d(20, 20, 5), torch.rand(1, 20, 16, 16))

                def forward(self, input):
                  input = F.relu(self.conv1(input))
                  input = F.relu(self.conv2(input))
                  return input

            scripted_module = torch.jit.script(MyModule())

        To compile a method other than ``forward`` (and recursively compile anything it calls), add
        the :func:`@torch.jit.export <torch.jit.export>` decorator to the method. To opt out of compilation
        use :func:`@torch.jit.ignore <torch.jit.ignore>` or :func:`@torch.jit.unused <torch.jit.unused>`.

        Example (an exported and ignored method in a module)::

            import torch
            import torch.nn as nn

            class MyModule(nn.Module):
                def __init__(self):
                    super(MyModule, self).__init__()

                @torch.jit.export
                def some_entry_point(self, input):
                    return input + 10

                @torch.jit.ignore
                def python_only_fn(self, input):
                    # This function won't be compiled, so any
                    # Python APIs can be used
                    import pdb
                    pdb.set_trace()

                def forward(self, input):
                    if self.training:
                        self.python_only_fn(input)
                    return input * 99

            scripted_module = torch.jit.script(MyModule())
            print(scripted_module.some_entry_point(torch.randn(2, 2)))
            print(scripted_module(torch.randn(2, 2)))
    """
    if not _enabled:
        return obj

    if optimize is not None:
        warnings.warn("`optimize` is deprecated and has no effect. Use `with torch.jit.optimized_execution() instead")
    if isinstance(obj, ScriptModule):
        return obj

    if isinstance(obj, torch.nn.Module):
        return torch.jit._recursive.create_script_module(obj, torch.jit._recursive.infer_methods_to_compile)

    qualified_name = _qualified_name(obj)
    if inspect.isclass(obj):
        # If this type is a `nn.Module` subclass, they probably meant to pass
        # an instance instead of a Module
        if issubclass(obj, torch.nn.Module):
            raise RuntimeError("Type '{}' cannot be compiled since it inherits"
                               " from nn.Module,"
                               " pass an instance instead".format(obj))

        if not _is_new_style_class(obj):
            raise RuntimeError("TorchScript classes must be new-style classes. "
                               "Please inherit from 'object'.")
        if len(obj.mro()) > 2:
            raise RuntimeError("TorchScript classes does not support inheritance yet. "
                               "Please directly inherit from 'object'.")
        if _rcb is None:
            _rcb = _jit_internal.createResolutionCallbackFromFrame(_frames_up + 1)
        _compile_and_register_class(obj, _rcb, qualified_name)
        return obj
    else:
        _check_directly_compile_overloaded(obj)
        maybe_already_compiled_fn = _try_get_jit_cached_function(obj)
        if maybe_already_compiled_fn:
            return maybe_already_compiled_fn
        ast = get_jit_def(obj)
        if _rcb is None:
            _rcb = _jit_internal.createResolutionCallbackFromClosure(obj)
        fn = torch._C._jit_script_compile(qualified_name, ast, _rcb, get_default_args(obj))
        # Forward docstrings
        fn.__doc__ = obj.__doc__
        _set_jit_function_cache(obj, fn)
        return fn

def interface(obj):
    if not inspect.isclass(obj):
        raise RuntimeError("interface must be applied to a class")
    if not _is_new_style_class(obj):
        raise RuntimeError("TorchScript interfaces must inherit from 'object'")

    is_module_interface = issubclass(obj, torch.nn.Module) and len(obj.mro()) == 3

    if not is_module_interface and len(obj.mro()) > 2:
        raise RuntimeError("TorchScript interface does not support inheritance yet. "
                           "Please directly inherit from 'object' or 'nn.Module'.")

    qualified_name = _qualified_name(obj)
    rcb = _jit_internal.createResolutionCallbackFromFrame(1)
    # if this type is a `nn.Module` subclass, generate an module interface type
    # instead of a class interface type, an module interface type only compile
    # the user provided methods as part of the interface
    ast = get_jit_class_def(obj, obj.__name__)
    torch._C._jit_script_interface_compile(qualified_name, ast, rcb, is_module_interface)
    obj.__torch_script_interface__ = True
    return obj


def _script_if_tracing(fn):
    """
    Compiles ``fn`` when it is first called during tracing. ``torch.jit.script``
    has a non-negligible start up time when it is first called due to
    lazy-initializations of many compiler builtins. Therefore you should not use
    it in library code. However, you may want to have parts of your library work
    in tracing even if they use control flow. In these cases, you should use
    ``@torch.jit._script_if_tracing`` to substitute for
    ``torch.jit.script``.
    """
    # You can't modify closed-over variables in Python 2, so make this a dict and
    # mutate it
    compiled_fn = {}

    @functools.wraps(fn)
    def wrapper(*args):
        if not is_tracing():
            # Not tracing, don't do anything
            return fn(*args)

        if 'fn' not in compiled_fn:
            compiled_fn['fn'] = script(fn, _frames_up=1)
        return compiled_fn['fn'](*args)

    return wrapper


def script_method(fn):
    if not _enabled:
        return fn
    # NOTE: we need to traverse two frames here because the meta-class frame
    # for ScriptModule will be present, as opposed to invoking @script on a
    # a function or invoking define() on a CompilationUnit.
    # The stack will look like:
    #
    # 0. createResolutionCallback()
    # 1. script_method()
    # 2. ScriptModule metaclass frame
    # 3. Surrounding scope
    #
    # createResolutionCallback internally adds 1 to get us to the scope of this
    # function (the calling function). Adding 2 gets us to the proper surrounding scope.
    _rcb = _jit_internal.createResolutionCallbackFromFrame(frames_up=2)
    ast = get_jit_def(fn, self_name="ScriptModule")
    return ScriptMethodStub(_rcb, ast, fn)



# These OrderedDictWrapper classes replace the actual OrderedDicts in
# module with versions that get/set properties inside of Module.
# This allows us to reuse most of nn.Module while still storing the
# data in C++.
# Each OrderedDict needs to support:
#  x not in view
#  x in view
#  view[name] = ...
#  view.values()
#  del view[name]
#  view.items()
#  view.keys()
#  len(view)

class OrderedDictWrapper(object):
    def __init__(self, _c):
        self._c = _c

    def keys(self):
        return [k for k, v in self.items()]

    def values(self):
        return [v for k, v in self.items()]

    def __len__(self):
        return len(self.values())

    def __delitem__(self, k):
        raise RuntimeError("cannot delete methods or parameters of a script module")

    def items(self):
        return self._c.items()

    def __setitem__(self, k, v):
        if k not in self:
            raise RuntimeError("Can't add a new parameter after ScriptModule construction."
                               " Tried to add '{}".format(k))
        self._c.setattr(k, v)

    def __contains__(self, k):
        return self._c.contains(k)

    def __getitem__(self, k):
        if k not in self:
            raise KeyError(k)
        return self._c.getattr(k)


class OrderedModuleDict(OrderedDictWrapper):
    def __init__(self, module, python_dict):
        super(OrderedModuleDict, self).__init__(torch._C.ModuleDict(module))
        # contains _both_ script modules and non-script python-only modules

        # because script modules are subclassed in python and the
        # C++ Module class will not hold references to them,
        # to ensure that you always get the same python value here
        # we store it in the python dict as well
        self._python_modules = python_dict

    def items(self):
        r = self._python_modules.items()
        return r

    def __contains__(self, k):
        return k in self._python_modules

    def __setitem__(self, k, v):
        # Cases where sub-module can be re-assigned after ScriptModule construction
        # 1. If the attr is an module interface type, it's guaranteed that the module is
        #    not inlined in the graph, so it's safe to swap a new ScriptModule in.
        # 2. if the new value if a ScriptModule with the same JIT type, IR won't change
        #    and it's legit to swap a new module in.
        # In these two cases we allow swapping a new scripted module and update the
        # corresponding python module dict to keep sync.
        # Note: the value to be swapped in has to be ScriptModule instead of nn.Module,
        # otherwise it's illegal and we throw error.
        if isinstance(v, ScriptModule):
            self._c.setattr(k, v)
            self._python_modules[k] = v
        else:
            raise RuntimeError("Cannot re-assign modules in a ScriptModule with non-scripted "
                               "module, tried to replace existing module '{}': {}".format(k, v))


    def __getitem__(self, k):
        return self._python_modules[k]

# For each user-defined class that subclasses ScriptModule, this meta-class:
# (1) finds all the methods annotated with @script_method in a ScriptModule and
#     removes them from the class attributes
# (2) puts a wrapper around the class's __init__ method to recusively compile
#     all of the script_methods with the module after the original __init__ has
#     run. This has to occur after the user-defined __init__ so that submodules and
#     parameters are initialized _before_ the script compiler resolve references to
#     `self.param` or `self.module`.
class ScriptMeta(type):
    def __init__(cls, name, bases, attrs):
        # Aggregate all the ScriptMethods and constants from superclasses
        cls._methods = {}
        cls._constants_set = set(getattr(cls, '__constants__', ()))
        for base in reversed(bases):
            for k, v in getattr(base, '_methods', {}).items():
                cls._methods[k] = v
            base_constants = getattr(base, '_constants_set', set())
            cls._constants_set = cls._constants_set.union(base_constants)

        # find all the script methods of the current class
        for k, v in sorted(attrs.items()):
            if isinstance(v, ScriptMethodStub):
                delattr(cls, k)
                cls._methods[v.original_method.__name__] = v

        if getattr(cls, '_disable_script_meta', False):
            # We leave built-in ScriptModule types alone, since this metaclass
            # is only for compiling user classes that inherit from
            # ScriptModule.
            return super(ScriptMeta, cls).__init__(name, bases, attrs)

        original_init = getattr(cls, '__init__', lambda self: None)

        @functools.wraps(original_init)
        def init_then_script(self, *args, **kwargs):
            original_init(self, *args, **kwargs)
            if type(self) == cls:
                def make_stubs(module):
                    cls = type(module)
                    return [v for k, v in sorted(cls._methods.items())]

                self.__dict__["_actual_script_module"] = torch.jit._recursive.create_script_module(self, make_stubs)

                # Delete the Python attributes that now shadow the ScriptModule
                # ones, so that __getattr__ and __setattr__ will properly find
                # the scripted versions.
                concrete_type = self._actual_script_module._concrete_type
                for name in concrete_type.get_attributes():
                    delattr(self, name)
                for name, _ in concrete_type.get_modules():
                    delattr(self, name)
                for name in ("_parameters", "_buffers", "_modules"):
                    delattr(self, name)

        cls.__init__ = init_then_script
        return super(ScriptMeta, cls).__init__(name, bases, attrs)


if _enabled:

    # this is a Python 'non-data descriptor' that causes the first access
    # to ScriptModule's forward to lookup the forward method and stash
    # it in the objects dict. Due to the standard rules for attribute lookup
    # subsequent lookups will just directly return the previously looked up method.
    # This is necessary because nn.Module defines forward as a method. If we
    # did nothing __getattr__ would not be called. Instead we'd get nn.Module.forward
    # which always throws an exception.
    class _CachedForward(object):
        def __get__(self, obj, cls):
            return self.__getattr__('forward')

    class ScriptModule(with_metaclass(ScriptMeta, Module)):
        """
        ``ScriptModule``s wrap a C++ ``torch::jit::Module``. ``ScriptModule``s
        contain methods, attributes, parameters, and
        constants. These can be accessed the same as on a normal ``nn.Module``.
        """
        def __init__(self):
            super(ScriptModule, self).__init__()

        forward = _CachedForward()

        def __getattr__(self, attr):
            if "_actual_script_module" not in self.__dict__:
                return super(ScriptModule, self).__getattr__(attr)
            return getattr(self._actual_script_module, attr)

        def __setattr__(self, attr, value):
            if "_actual_script_module" not in self.__dict__:
                # Unwrap torch.jit.Attribute into a regular setattr + recording
                # the provided type in __annotations__.
                #
                # This ensures that if we use the attr again in `__init__`, it
                # will look like the actual value, not an instance of Attribute.
                if isinstance(value, Attribute):
                    if not hasattr(self, "__annotations__"):
                        self.__annotations__ = {}
                    self.__annotations__[attr] = value.type
                    value = value.value
                return super(ScriptModule, self).__setattr__(attr, value)

            setattr(self._actual_script_module, attr, value)

        def define(self, src):
            if "_actual_script_module" in self.__dict__:
                # If we have completed initialization, just defer to the
                # backing RecursiveScriptModule to eagerly compile the provided
                # source.
                return self._actual_script_module.define(src)

            # Otherwise, we are still in the object's __init__.
            # In that case, add `src` as a stub to be compiled.
            #
            # We use frames_up=1 to get to the proper surrounding scope. The stack
            # will look like:
            # 0. createResolutionCallback
            # 1. define()
            # 2. surrounding scope.
            #
            # createResolutionCallback internally adds 1 to get us to our frame, then
            # we add 1 to get to the proper surrounding scope.
            rcb = _jit_internal.createResolutionCallbackFromFrame(frames_up=1)
            ast = torch._C._parse_source_def(src)
            self._methods[ast.name().name] = ScriptMethodStub(rcb, ast, None)

        def _replicate_for_data_parallel(self):
            return self._actual_script_module._replicate_for_data_parallel()

    class RecursiveScriptModule(ScriptModule):
        # XXX: RecursiveScriptModule inherits from ScriptModule for the sole
        # reason that it retains the existing isinstance(ScriptModule)
        # behavior.
        r"""
        The core data structure in TorchScript is the ``ScriptModule``. It is an
        analogue of torch's ``nn.Module`` and represents an entire model as a tree of
        submodules. Like normal modules, each individual module in a ``ScriptModule`` can
        have submodules, parameters, and methods. In ``nn.Module``\s methods are implemented
        as Python functions, but in ``ScriptModule``\s methods are implemented as
        TorchScript functions,  a statically-typed subset of Python that contains all
        of PyTorch's built-in Tensor operations. This difference allows your
        ``ScriptModule``\s code to run without the need for a Python interpreter.

        ``ScriptModule``\s should not be created manually, instead use
        either :func:`tracing <torch.jit.trace>` or :func:`scripting <torch.jit.script>`.
        Tracing and scripting can be applied incrementally and :ref:`composed as necessary <Types>`.

        * Tracing records the tensor operations as executed with a set of example inputs and uses these
          operations to construct a computation graph. You can use the full dynamic behavior of Python with tracing,
          but values other than Tensors and control flow aren't captured in the graph.

        * Scripting inspects the Python code of the model
          and compiles it to TorchScript. Scripting allows the use of many `types`_ of values and supports dynamic control flow.
          Many, but not all features of Python are supported by the compiler, so changes to the source code may be necessary.
        """
        _disable_script_meta = True

        def __init__(self, cpp_module):
            self.__dict__['_initializing'] = True
            self._c = cpp_module
            super(RecursiveScriptModule, self).__init__()
            # Delete the 'training' attribute set up by `Module.__init__`. It
            # will get set on the underlying cpp module, so we delete it here
            # to avoid this version shadowing the cpp module version.
            delattr(self, 'training')

        @staticmethod
        def _construct(cpp_module, init_fn):
            """
            Construct a RecursiveScriptModule that's ready for use. PyTorch
            code should use this to construct a RecursiveScriptModule instead
            of instead of calling `__init__` directly, as it makes sure the
            object is properly finalized (and in the future we may take
            control of how the RecursiveScriptModule instance is created).

            Arguments:
                cpp_module:  The C++ Module that will hold the actual state of
                             this RecursiveScriptModule instance.
                init_fn:  Lambda that initializes the RecursiveScriptModule passed to it.
            """
            script_module = RecursiveScriptModule(cpp_module)
            init_fn(script_module)

            # Finalize the ScriptModule: replace the nn.Module state with our
            # custom implementations and flip the _initializing bit.
            script_module._parameters = OrderedDictWrapper(torch._C.ParameterDict(script_module._c))
            script_module._buffers = OrderedDictWrapper(torch._C.BufferDict(script_module._c))
            script_module._modules = OrderedModuleDict(script_module._c, script_module._modules)
            script_module._initializing = False
            return script_module

        @property
        def graph(self):
            r"""
            Returns a string representation of the internal graph for the
            ``forward`` method. See `Interpreting Graphs`_ for details.
            """
            return self.forward.graph

        @property
        def inlined_graph(self):
            r"""
            Returns a string representation of the internal graph for the
            ``forward`` method. This graph will be preprocessed to inline all function and method calls.
            See `Interpreting Graphs`_ for details.
            """
            return self.forward.inlined_graph

        @property
        def code(self):
            r"""
            Returns a pretty-printed representation (as valid Python syntax) of
            the internal graph for the ``forward`` method. See `Inspecting Code`_
            for details.
            """
            return self.forward.code

        def save(self, *args, **kwargs):
            r"""
            save(f, _extra_files=ExtraFilesMap{})

            See :func:`torch.jit.save <torch.jit.save>` for details.
            """
            return self._c.save(*args, **kwargs)

        def _save_for_lite_interpreter(self, *args, **kwargs):
            r"""
            _save_for_lite_interpreter(f)

            Add (or update) the bytecode session to the script model. The updated model is used
            in lite interpreter for mobile applications.

            Arguments:
                f: a string containing a file name.
                _extra_files: Map from filename to contents which will be stored as part of 'f'.

            """
            return self._c._save_for_mobile(*args, **kwargs)

        def save_to_buffer(self, *args, **kwargs):
            return self._c.save_to_buffer(*args, **kwargs)

        def get_debug_state(self, *args, **kwargs):
            return self._c.get_debug_state()

        def extra_repr(self):
            return 'original_name={}'.format(self.original_name)

        def graph_for(self, *args, **kwargs):
            return self.forward.graph_for(*args, **kwargs)

        @property
        def original_name(self):
            if type(self) == str(self._c._type().name()):
                return ''
            return str(self._c._type().name())

        def define(self, src):
            # We use frames_up=1 to get to the proper surrounding scope. The stack
            # will look like:
            # 0. createResolutionCallback
            # 1. define()
            # 2. surrounding scope.
            #
            # createResolutionCallback internally adds 1 to get us to our frame, then
            # we add 1 to get to the proper surrounding scope.
            rcb = _jit_internal.createResolutionCallbackFromFrame(frames_up=1)
            self._c._define(self._concrete_type, src, rcb)

        def __getattr__(self, attr):
            if '_initializing' not in self.__dict__:
                raise RuntimeError("ScriptModule has not been initialized, did you forget to call super's init?")

            if self._initializing:
                return super(RecursiveScriptModule, self).__getattr__(attr)

            # _modules check is before hasattr since modules are included as attributes in _c,
            # but we want to get the python wrapper from _modules instead of the raw _c object.
            if attr in self._modules:
                return self._modules[attr]
            elif self._c.hasattr(attr):
                return self._c.getattr(attr)
            elif self._c._has_method(attr):
                script_method = self._c._get_method(attr)
                # cache method so future calls do not go through __getattr__
                # to improve invocation performance
                self.__dict__[attr] = script_method
                return script_method

            return super(RecursiveScriptModule, self).__getattr__(attr)

        def __setattr__(self, attr, value):
            if self._initializing:
                return super(RecursiveScriptModule, self).__setattr__(attr, value)

            if attr in self._modules:
                self._modules[attr] = value
            elif self._c.hasattr(attr):
                self._c.setattr(attr, value)
            elif hasattr(self, "_concrete_type") and attr in self._concrete_type.get_constants().keys():
                # TODO: we don't have _concrete_type set after load(), and in general we lose constant information.
                # We should encode constants as class type attributes (or something) so it persists across save/load.
                raise AttributeError("Cannot mutate TorchScript constant value: '{}'. Value: '{}'".format(attr, value))
            else:
                # We allow setting Python attributes on the ScriptModule, for
                # when people want to stash some convenience info on it.
                # TODO: it's possible that the following is confusing:
                #   s = torch.jit.script(...)
                #   s.python_attr = ...
                #   s.save()   <--- this doesn't have `python_attr`
                # It's fairly trivial to save enough info to warn in this case.
                return super(RecursiveScriptModule, self).__setattr__(attr, value)

        def copy_instance(self):
            return torch.jit._recursive.wrap_cpp_module(self._c._clone_instance())

<<<<<<< HEAD
        def __copy__(self):
            return torch.jit._recursive.wrap_cpp_module(self._c.copy())

        def __deepcopy__(self):
=======
        def __deepcopy__(self, memo):
            # memo is ignoerd because the deepcopy happens in C++
>>>>>>> 7a571c0a
            return torch.jit._recursive.wrap_cpp_module(self._c.deepcopy())

        def __getstate__(self):
            raise pickle.PickleError(
                "ScriptModules cannot be deepcopied using copy.deepcopy or saved using torch.save. " +
                "Mixed serialization of script and non-script modules is not supported. " +
                "For purely script modules use my_script_module.save(<filename>) instead.")

        # Python magic methods do method lookups on an object's class type, instead of looking up
        # the method defines on the class instance. In order to continue to expose the magic methods
        # of builtin-containers (ModuleList, Sequential, ModuleDict) to python we
        # define magic methods here as a shim to the correct attribute.
        def forward_magic_method(self, method_name, *args, **kwargs):
            self_method = getattr(self, method_name)
            if getattr(self_method, "__func__", None) == getattr(RecursiveScriptModule, method_name):
                raise NotImplementedError()
            return self_method(*args, **kwargs)

        def __iter__(self):
            return self.forward_magic_method("__iter__")

        def __getitem__(self, idx):
            return self.forward_magic_method("__getitem__", idx)

        def __len__(self):
            return self.forward_magic_method("__len__")

        def __contains__(self, key):
            return self.forward_magic_method("__contains__", key)

        # dir is defined by the base nn.Module, so instead of throwing if
        # it is not overriden, we call into the nn.Module __dir__ method
        def __dir__(self):
            self_method = self.__dir__
            if self_method.__func__ == get_function_from_type(RecursiveScriptModule, "__dir__"):
                return super(RecursiveScriptModule, self).__dir__()
            return self_method()

        # to resolve bool(value), python looks if __bool__ is defined then __iter__
        # is defined then returns true for classes. because __iter__() on this
        # class throws if it isn't overriden, we define __bool__ to preserve default behavior
        def __bool__(self):
            self_method = self.__bool__
            if self_method.__func__ == get_function_from_type(RecursiveScriptModule, "__bool__"):
                return True
            return self_method()

        def _replicate_for_data_parallel(self):
            # we have to initialize ScriptModule properly so that
            # it works with pybind11
            def init_fn(script_module):
                # Don't do anything here, we'll initialize the ScriptModule below
                return
            return RecursiveScriptModule._construct(self._c._replicate_for_data_parallel(), init_fn)

    # Need to copy all RecursiveScriptModule methods to ScriptModule.
    #
    # This is because `super(MyScriptModule, self).foo()` does not use
    # `__getattr__` to look up `foo`. So we need to make each method available on
    # the ScriptModule manually.
    for name, item in RecursiveScriptModule.__dict__.items():
        if not callable(item) and not isinstance(item, property):
            continue
        if name.startswith('__') or hasattr(ScriptModule, name):
            continue
        # We can copy over the implementation wholesale because besides the
        # `super()` thing above, ScriptModule behaves exactly like
        # RecursiveScriptModule
        setattr(ScriptModule, name, item)

    def _get_methods(cls):
        import inspect
        # In Python 3 unbound methods are functions, but in Python 2 they are methods
        return inspect.getmembers(cls, predicate=lambda x: inspect.isfunction(x) or inspect.ismethod(x))


    _compiled_methods_whitelist = {
        'forward', 'register_buffer', 'register_parameter', 'add_module',
        '_apply', 'apply', 'cuda', 'cpu', 'to', 'type', 'float', 'double', 'half',
        'state_dict', '_save_to_state_dict', 'load_state_dict',
        '_load_from_state_dict', '_named_members', 'parameters', 'named_parameters',
        'buffers', 'named_buffers', 'children', 'named_children', 'modules',
        'named_modules', 'zero_grad', 'share_memory', '_get_name', 'extra_repr',
        '_slow_forward', '_tracing_name', 'eval', 'train',
    }


    def _make_fail(name):
        def fail(self, *args, **kwargs):
            raise RuntimeError(name + " is not supported on ScriptModules")
        return fail

    for name, method in _get_methods(torch.nn.Module):
        if name.startswith('__'):
            continue
        if name not in RecursiveScriptModule.__dict__ and name not in _compiled_methods_whitelist:
            setattr(RecursiveScriptModule, method.__name__, _make_fail(name))

else:
    # TODO MAKE SURE THAT DISABLING WORKS
    class ScriptModule(torch.nn.Module):
        def __init__(self):
            super(ScriptModule, self).__init__()


class TracedModule(ScriptModule):
    _disable_script_meta = True

    def __init__(self, orig, id_set=None, _compilation_unit=None):
        # XXX: orig can be a nn.Module or a function!
        super(TracedModule, self).__init__()
        assert(isinstance(orig, torch.nn.Module))

        # Copy a subset of `orig` to a temporary nn.Module.
        # This is a way to customize what will actually get compiled by create_script_module
        id_set = set()

        # This allows us to preserve the original module's qualified name by defining a new
        # type with the attribute _jit_override_qualname. In torch._jit_internal._qualified_name
        # we have a special case that will look up this attribute to override whatever qualname
        # we would get from the python type system
        class QualnameWrapper(torch.nn.Module):
            pass
        QualnameWrapper._jit_override_qualname = torch._jit_internal._qualified_name(type(orig))

        tmp_module = QualnameWrapper()

        def check_unique(param):
            if param in id_set:
                raise ValueError("TracedModules don't support parameter sharing between modules")
            id_set.add(param)

        tmp_module.training = orig.training

        for name, param in orig._parameters.items():
            if param is not None:
                tmp_module._parameters[name] = param
                check_unique(param)
        for name, buf in orig._buffers.items():
            if buf is not None:
                tmp_module._buffers[name] = buf
                check_unique(buf)
        for name, val in orig.__dict__.items():
            if torch._C._jit_is_script_object(val) and name not in orig._parameters and name not in orig._buffers:
                setattr(tmp_module, name, val)

        if orig._backward_hooks:
            raise ValueError("Modules that have backward hooks assigned can't be compiled: " + str(orig))

        for name, submodule in orig._modules.items():
            tmp_module._modules[name] = make_module(submodule, TracedModule, _compilation_unit=None)

        script_module = torch.jit._recursive.create_script_module(tmp_module, lambda module: (), share_types=False)

        self.__dict__['_name'] = type(orig).__name__
        self.__dict__['_actual_script_module'] = script_module
        for name in ("_parameters", "_buffers", "_modules"):
            delattr(self, name)

    def forward(self, *args, **kwargs):
        raise RuntimeError('Trace submodules cannot be called.')

    def __getattr__(self, attr):
        if "_actual_script_module" not in self.__dict__:
            return super(TracedModule, self).__getattr__(attr)
        return getattr(self._actual_script_module, attr)

    def __setattr__(self, attr, value):
        if "_actual_script_module" not in self.__dict__:
            return super(TracedModule, self).__setattr__(attr, value)
        setattr(self._actual_script_module, attr, value)

    def _get_name(self):
        return self._name

    def extra_repr(self):
        return 'original_name={}'.format(self._name)


if _enabled:
    class TopLevelTracedModule(TracedModule):
        forward = _CachedForward()

def is_scripting():
    r"""
    Function that returns True when in compilation and False otherwise. This
    is useful especially with the @unused decorator to leave code in your
    model that is not yet TorchScript compatible.
    .. testcode::

        import torch

        @torch.jit.unused
        def unsupported_linear_op(x):
            return x

        def linear(x):
           if not torch.jit.is_scripting():
              return torch.linear(x)
           else:
              return unsupported_linear_op(x)
    """
    return False


def is_tracing():
    """
    Returns ``True`` in tracing (if a function is called during the tracing of
    code with ``torch.jit.trace``) and ``False`` otherwise.
    """
    return torch._C._is_tracing

def _unwrap_optional(x):
    assert x is not None, "Unwrapping null optional"
    return x

_register_builtin(_unwrap_optional, 'aten::_unwrap_optional')
_register_builtin(_wait, 'aten::wait')
_register_builtin(is_scripting, 'aten::is_scripting')


# Caching: we currently cache compilation of free functions and overloaded functions.
# To cache free functions we hold a weak ref to the function object and
# map to the compiled fn's qualified name.
# To cache overloaded functions we hold a weak ref to the function obj and
# map to all of its overloaded compiled fns.
# In the future we could consider caching more types of objects so that
# aliasing is preserved across separate compilations of the same object.

_jit_caching_layer = weakref.WeakKeyDictionary()
_jit_function_overload_caching = weakref.WeakKeyDictionary()

def _try_get_jit_cached_overloads(key):
    qual_names = _jit_function_overload_caching.get(key, None)
    if qual_names:
        return [_python_cu.find_function(qual_name) for qual_name in qual_names]
    else:
        return None

def _set_jit_overload_cache(key, compiled_fns):
    _jit_function_overload_caching[key] = [fn.qualified_name for fn in compiled_fns]

def _try_get_jit_cached_function(key):
    if getattr(key, "__disable_jit_function_caching__", False) is True:
        return None
    qual_name = _jit_caching_layer.get(key, None)
    if qual_name:
        return _python_cu.find_function(qual_name)
    else:
        return None

def _set_jit_function_cache(key, value):
    # only free functions currently supported
    assert isinstance(value, torch.jit.ScriptFunction)
    _jit_caching_layer[key] = value.qualified_name


# qualified_name => ScriptClass mapping
_script_classes = {}


def _add_script_class(cls, name):
    cls.__torch_script_class__ = True
    global _script_classes
    _script_classes[name] = cls


def _get_script_class(name):
    global _script_classes
    if name not in _script_classes:
        return None
    return _script_classes[name]

# overloads are registered in _jit_internal and compiled here so that _overload
# can be used in nn/functional.py without an import cycle

def _check_overload_defaults(impl_defaults, overload_defaults, loc):
    for name, overload_value in overload_defaults.items():
        if name not in impl_defaults or impl_defaults[name] != overload_value:
            raise torch.jit.frontend.FrontendError(
                loc, "Default parameters on overloads do not affect the runtime so they "
                "must equal to the default parameter on the implementation function. Found on "
                "parameter {name}".format(name=name))

def _compile_function_with_overload(overload_fn, qual_name, impl_fn):
    overload_decl = torch.jit.get_jit_def(overload_fn).decl()
    overload_signature = torch.jit.annotations.get_signature(overload_fn, None, None, inspect.ismethod(overload_fn))
    impl_ast = torch.jit.get_jit_def(impl_fn)
    overload_defaults = get_default_args(overload_fn)
    implementation_defaults = get_default_args(impl_fn)
    _rcb = _jit_internal.createResolutionCallbackFromClosure(impl_fn)
    _check_overload_defaults(implementation_defaults, overload_defaults, overload_decl.range())
    fn = torch._C._jit_script_compile_overload(qual_name, overload_decl, impl_ast, _rcb,
                                               implementation_defaults, overload_signature)
    return fn

def _get_overloads(obj):
    # check for cached compiled fns
    existing_compiled_fns = _try_get_jit_cached_overloads(obj)
    qual_name = _qualified_name(obj)
    uncompiled_overloads = _jit_internal._get_fn_overloads(qual_name)
    if uncompiled_overloads is None:
        return existing_compiled_fns

    compiled_fns = []
    for overload_fn in uncompiled_overloads:
        compiled_fns.append(_compile_function_with_overload(overload_fn, qual_name, obj))

    if existing_compiled_fns:
        compiled_fns = existing_compiled_fns + compiled_fns

    # cache compilation, remove information stored to do compilation
    _set_jit_overload_cache(obj, compiled_fns)
    _jit_internal._clear_fn_overloads(qual_name)
    return compiled_fns

def _check_directly_compile_overloaded(obj):
    qual_name = _qualified_name(obj)
    if _jit_internal._get_fn_overloads(qual_name) or _try_get_jit_cached_overloads(obj):
        raise RuntimeError("Function {} cannot be directly compiled because it"
                           " is overloaded. It must be used in a context of a function"
                           " where its inputs can determine which overload to call.".format(qual_name))

# torch.jit.Error
Error = torch._C.JITException
set_module(Error, "torch.jit")
# This is not perfect but works in common cases
Error.__name__ = "Error"
Error.__qualname__ = "Error"

def _get_named_tuple_properties(obj):
    assert issubclass(obj, tuple) and hasattr(obj, '_fields')
    fields = list(obj._fields)
    annotations = []
    has_annotations = hasattr(obj, '__annotations__')
    for field in fields:
        if has_annotations and field in obj.__annotations__:
            the_type = torch.jit.annotations.ann_to_type(obj.__annotations__[field], _jit_internal.fake_range())
            annotations.append(the_type)
        else:
            annotations.append(torch._C.TensorType.get())
    return type(obj).__name__, fields, annotations

def _create_named_tuple(t, unqual_name, field_names):
    TupleType = collections.namedtuple(unqual_name, field_names)
    return TupleType(*t)

class _disable_tracing(object):
    def __enter__(self):
        self.state = torch._C._get_tracing_state()
        torch._C._set_tracing_state(None)

    def __exit__(self, *args):
        torch._C._set_tracing_state(self.state)
        self.state = None


# for use in python if using annotate
def annotate(the_type, the_value):
    # noop in python
    return the_value

last_executed_optimized_graph = torch._C._last_executed_optimized_graph


def _graph_for(self, *args, **kwargs):
    self(*args, **kwargs)
    return last_executed_optimized_graph()

torch._C.ScriptMethod.graph_for = _graph_for
torch._C.ScriptFunction.graph_for = _graph_for
ScriptFunction = torch._C.ScriptFunction
ScriptFunction.__doc__ = """
Functionally equivalent to a :class:`ScriptModule`, but represents a single
function and does not have any attributes or Parameters.
"""
set_module(ScriptFunction, "torch.jit")

if not torch._C._jit_init():
    raise RuntimeError("JIT initialization failed")<|MERGE_RESOLUTION|>--- conflicted
+++ resolved
@@ -1776,15 +1776,11 @@
         def copy_instance(self):
             return torch.jit._recursive.wrap_cpp_module(self._c._clone_instance())
 
-<<<<<<< HEAD
         def __copy__(self):
             return torch.jit._recursive.wrap_cpp_module(self._c.copy())
 
-        def __deepcopy__(self):
-=======
         def __deepcopy__(self, memo):
             # memo is ignoerd because the deepcopy happens in C++
->>>>>>> 7a571c0a
             return torch.jit._recursive.wrap_cpp_module(self._c.deepcopy())
 
         def __getstate__(self):
