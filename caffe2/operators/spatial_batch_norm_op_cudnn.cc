#include "caffe2/core/common_cudnn.h"
#include "caffe2/core/context_gpu.h"
#include "caffe2/operators/spatial_batch_norm_op.h"

<<<<<<< HEAD
// Note: Instead of directly failing, we will choose to not build this operator
// if cudnn version is not high enough.
//static_assert(CUDNN_VERSION >= 4000,
//              "CudnnSpatialBN requires cudnn version 4.0 or above.");

=======
>>>>>>> 1499b87e
#if CUDNN_VERSION >= 4000

namespace caffe2 {

constexpr cudnnBatchNormMode_t kSpatialBNMode = CUDNN_BATCHNORM_SPATIAL;

template <typename T>
class CudnnSpatialBNOp final : public SpatialBNOpBase<CUDAContext> {
 public:
  USE_OPERATOR_FUNCTIONS(CUDAContext);
  CudnnSpatialBNOp(const OperatorDef& operator_def, Workspace* ws)
      : SpatialBNOpBase<CUDAContext>(operator_def, ws),
        cudnn_wrapper_(&device_context_) {
    CUDNN_CHECK(cudnnCreateTensorDescriptor(&data_desc_));
    CUDNN_CHECK(cudnnCreateTensorDescriptor(&bn_param_desc_));
    if (epsilon_ < CUDNN_BN_MIN_EPSILON) {
      CAFFE_LOG_ERROR << "Provided epsilon is smaller than "
                      << "CUDNN_BN_MIN_EPSILON. Setting it to "
                      << "CUDNN_BN_MIN_EPSILON instead.";
      epsilon_ = CUDNN_BN_MIN_EPSILON;
    }
  }

  ~CudnnSpatialBNOp() {
    CUDNN_CHECK(cudnnDestroyTensorDescriptor(data_desc_));
    CUDNN_CHECK(cudnnDestroyTensorDescriptor(bn_param_desc_));
  }

  bool RunOnDevice() override;

 protected:
  CuDNNWrapper cudnn_wrapper_;
  cudnnTensorDescriptor_t data_desc_;
  cudnnTensorDescriptor_t bn_param_desc_;
  vector<int> cudnn_input_dims_;
  DISABLE_COPY_AND_ASSIGN(CudnnSpatialBNOp);
};


template <typename T>
class CudnnSpatialBNGradientOp final
    : public SpatialBNGradientOpBase<CUDAContext> {
 public:
  USE_OPERATOR_FUNCTIONS(CUDAContext);
  CudnnSpatialBNGradientOp(const OperatorDef& operator_def, Workspace* ws)
      : SpatialBNGradientOpBase<CUDAContext>(operator_def, ws),
        cudnn_wrapper_(&device_context_) {
    CUDNN_CHECK(cudnnCreateTensorDescriptor(&data_desc_));
    CUDNN_CHECK(cudnnCreateTensorDescriptor(&bn_param_desc_));
    if (epsilon_ < CUDNN_BN_MIN_EPSILON) {
      CAFFE_LOG_ERROR << "Provided epsilon is smaller than "
                      << "CUDNN_BN_MIN_EPSILON. Setting it to "
                      << "CUDNN_BN_MIN_EPSILON instead.";
      epsilon_ = CUDNN_BN_MIN_EPSILON;
    }
  }

  ~CudnnSpatialBNGradientOp() {
    CUDNN_CHECK(cudnnDestroyTensorDescriptor(data_desc_));
    CUDNN_CHECK(cudnnDestroyTensorDescriptor(bn_param_desc_));
  }

  bool RunOnDevice() override;

 protected:
  CuDNNWrapper cudnn_wrapper_;
  cudnnTensorDescriptor_t data_desc_;
  cudnnTensorDescriptor_t bn_param_desc_;
  vector<int> cudnn_input_dims_;
  DISABLE_COPY_AND_ASSIGN(CudnnSpatialBNGradientOp);
};


////////////////////////////////////////////////////////////////////////////////
// Implementations
////////////////////////////////////////////////////////////////////////////////

template <typename T>
bool CudnnSpatialBNOp<T>::RunOnDevice() {
  const auto& X = Input(INPUT);
  const auto& scale = Input(SCALE);
  const auto& bias = Input(BIAS);

  CAFFE_DCHECK_EQ(X.ndim(), 4);
  const int N = X.dim(0);
  const int C = (order_ == StorageOrder::NCHW ? X.dim(1) : X.dim(3));
  const int H = (order_ == StorageOrder::NCHW ? X.dim(2) : X.dim(1));
  const int W = (order_ == StorageOrder::NCHW ? X.dim(3) : X.dim(2));
  CAFFE_DCHECK_EQ(scale.ndim(), 1);
  CAFFE_DCHECK_EQ(bias.ndim(), 1);
  CAFFE_DCHECK_EQ(scale.dim(0), C);
  CAFFE_DCHECK_EQ(bias.dim(0), C);
  // See if we need to reshape.
  if (X.dims() != cudnn_input_dims_) {
    CAFFE_VLOG(1) << "Setting descriptors.";
    cudnn_input_dims_ = X.dims();
    CUDNN_CHECK(cudnnSetTensor4dDescriptor(
        data_desc_, GetCudnnTensorFormat(order_),
        cudnnTypeWrapper<T>::type, N, C, H, W));
    CUDNN_CHECK(cudnnDeriveBNTensorDescriptor(
        bn_param_desc_, data_desc_, kSpatialBNMode));
  }

  // Now, depending on whether we are running test or not, we have two paths.
  const typename cudnnTypeWrapper<T>::ScalingParamType kOne = 1;
  const typename cudnnTypeWrapper<T>::ScalingParamType kZero = 0;
  if (is_test_) {
    // Run inference mode.
    const auto& est_mean = Input(EST_MEAN);
    const auto& est_inv_var = Input(EST_INV_VAR);
    CAFFE_DCHECK_EQ(est_mean.ndim(), 1);
    CAFFE_DCHECK_EQ(est_inv_var.ndim(), 1);
    CAFFE_DCHECK_EQ(est_mean.dim(0), C);
    CAFFE_DCHECK_EQ(est_inv_var.dim(0), C);

    auto* Y = Output(OUTPUT);
    Y->ReshapeLike(X);
    CUDNN_CHECK(cudnnBatchNormalizationForwardInference(
        cudnn_wrapper_.cudnn_handle(), kSpatialBNMode, &kOne, &kZero,
        data_desc_, X.template data<T>(),
        data_desc_, Y->template mutable_data<T>(),
        bn_param_desc_, scale.template data<T>(), bias.template data<T>(),
        est_mean.template data<T>(), est_inv_var.template data<T>(),
        epsilon_));
  } else {
    // Run training mode.
    auto* Y = Output(OUTPUT);
    Y->ReshapeLike(X);
    // obtain running mean and running inv var, and see if we need to
    // initialize them.
    auto* running_mean = Output(RUNNING_MEAN);
    auto* running_inv_var = Output(RUNNING_INV_VAR);
    double this_momentum;
    if (running_mean->size() == 0) {
      CAFFE_VLOG(1) << "Initializing running mean and var.";
      // Need to do initialization
      running_mean->Reshape(C);
      running_inv_var->Reshape(C);
      this_momentum = 1;
    } else {
      // Does not need to do initialization.
      CAFFE_DCHECK_EQ(running_mean->ndim(), 1);
      CAFFE_DCHECK_EQ(running_inv_var->ndim(), 1);
      CAFFE_DCHECK_EQ(running_mean->dim(0), C);
      CAFFE_DCHECK_EQ(running_inv_var->dim(0), C);
      this_momentum = momentum_;
    }
    // If specified, save the mean and inv var results.
    void* save_mean_data = nullptr;
    void* save_inv_var_data = nullptr;
    if (OutputSize() == 5) {
      auto* save_mean = Output(SAVED_MEAN);
      auto* save_inv_var = Output(SAVED_INV_VAR);
      save_mean->Reshape(C);
      save_inv_var->Reshape(C);
      save_mean_data = save_mean->template mutable_data<T>();
      save_inv_var_data = save_inv_var->template mutable_data<T>();
    }

    CUDNN_CHECK(cudnnBatchNormalizationForwardTraining(
        cudnn_wrapper_.cudnn_handle(), kSpatialBNMode, &kOne, &kZero,
        data_desc_, X.template data<T>(),
        data_desc_, Y->template mutable_data<T>(),
        bn_param_desc_, scale.template data<T>(), bias.template data<T>(),
        this_momentum, running_mean->template mutable_data<T>(),
        running_inv_var->template mutable_data<T>(), epsilon_,
        save_mean_data, save_inv_var_data));
  }
  return true;
}


template <typename T>
bool CudnnSpatialBNGradientOp<T>::RunOnDevice() {
  const auto& X = Input(INPUT);
  const auto& scale = Input(SCALE);
  const auto& dY = Input(OUTPUT_GRAD);

  CAFFE_DCHECK_EQ(X.ndim(), 4);
  const int N = X.dim(0);
  const int C = (order_ == StorageOrder::NCHW ? X.dim(1) : X.dim(3));
  const int H = (order_ == StorageOrder::NCHW ? X.dim(2) : X.dim(1));
  const int W = (order_ == StorageOrder::NCHW ? X.dim(3) : X.dim(2));
  CAFFE_DCHECK_EQ(scale.ndim(), 1);
  CAFFE_DCHECK_EQ(scale.dim(0), C);
  // See if we need to reshape.
  if (X.dims() != cudnn_input_dims_) {
    cudnn_input_dims_ = X.dims();
    CUDNN_CHECK(cudnnSetTensor4dDescriptor(
        data_desc_, GetCudnnTensorFormat(order_),
        cudnnTypeWrapper<T>::type, N, C, H, W));
    CUDNN_CHECK(cudnnDeriveBNTensorDescriptor(
        bn_param_desc_, data_desc_, kSpatialBNMode));
  }

  auto* dX = Output(INPUT_GRAD);
  auto* dScale = Output(SCALE_GRAD);
  auto* dBias = Output(BIAS_GRAD);
  dX->ReshapeLike(X);
  dScale->ReshapeLike(scale);
  dBias->ReshapeLike(scale);

  const void* saved_mean_data = nullptr;
  const void* saved_inv_var_data = nullptr;
  if (InputSize() == 5) {
    const auto& saved_mean = Input(SAVED_MEAN);
    const auto& saved_inv_var = Input(SAVED_INV_VAR);
    saved_mean_data = saved_mean.template data<T>();
    saved_inv_var_data = saved_inv_var.template data<T>();
  }

  const typename cudnnTypeWrapper<T>::ScalingParamType kOne = 1;
  const typename cudnnTypeWrapper<T>::ScalingParamType kZero = 0;
  CUDNN_CHECK(cudnnBatchNormalizationBackward(
      cudnn_wrapper_.cudnn_handle(), kSpatialBNMode, &kOne, &kZero,
      data_desc_, X.template data<T>(), data_desc_, dY.template data<T>(),
      data_desc_, dX->template mutable_data<T>(),
      bn_param_desc_, scale.template data<T>(),
      dScale->template mutable_data<T>(), dBias->template mutable_data<T>(),
      epsilon_, saved_mean_data, saved_inv_var_data));
  return true;
}

namespace {
// Since there is no default implementation for spatial batch normalization,
// we will register the cudnn version as the default as well.
REGISTER_CUDA_OPERATOR(SpatialBN, CudnnSpatialBNOp<float>);
REGISTER_CUDA_OPERATOR(SpatialBNGradient, CudnnSpatialBNGradientOp<float>);

REGISTER_CUDNN_OPERATOR(SpatialBN, CudnnSpatialBNOp<float>);
REGISTER_CUDNN_OPERATOR(SpatialBNGradient, CudnnSpatialBNGradientOp<float>);
}  // namespace
}  // namespace caffe2

<<<<<<< HEAD
#else // CUDNN_VERSION >= 4000

namespace caffe2 {
class CudnnVersionTooLowForSpatialBN final : public OperatorBase {
 public:
  explicit CudnnVersionTooLowForSpatialBN(
      const OperatorDef& operator_def, Workspace* ws)
      : OperatorBase(operator_def, ws) {
    CAFFE_LOG_FATAL << "Your cudnn version is under V4, so cudnn Spatial "
                       "Batch normalization is not available.";
  }
};
namespace {
REGISTER_CUDA_OPERATOR(SpatialBN, CudnnVersionTooLowForSpatialBN);
REGISTER_CUDA_OPERATOR(SpatialBNGradient, CudnnVersionTooLowForSpatialBN);

REGISTER_CUDNN_OPERATOR(SpatialBN, CudnnVersionTooLowForSpatialBN);
REGISTER_CUDNN_OPERATOR(SpatialBNGradient, CudnnVersionTooLowForSpatialBN);
}
}  // namespace caffe2


#endif // CUDNN_VERSION >= 4000
=======
#endif  // CUDNN_VERSION >= 4000
>>>>>>> 1499b87e
<|MERGE_RESOLUTION|>--- conflicted
+++ resolved
@@ -2,14 +2,11 @@
 #include "caffe2/core/context_gpu.h"
 #include "caffe2/operators/spatial_batch_norm_op.h"
 
-<<<<<<< HEAD
 // Note: Instead of directly failing, we will choose to not build this operator
 // if cudnn version is not high enough.
 //static_assert(CUDNN_VERSION >= 4000,
 //              "CudnnSpatialBN requires cudnn version 4.0 or above.");
 
-=======
->>>>>>> 1499b87e
 #if CUDNN_VERSION >= 4000
 
 namespace caffe2 {
@@ -244,7 +241,6 @@
 }  // namespace
 }  // namespace caffe2
 
-<<<<<<< HEAD
 #else // CUDNN_VERSION >= 4000
 
 namespace caffe2 {
@@ -266,8 +262,4 @@
 }
 }  // namespace caffe2
 
-
-#endif // CUDNN_VERSION >= 4000
-=======
-#endif  // CUDNN_VERSION >= 4000
->>>>>>> 1499b87e
+#endif // CUDNN_VERSION >= 4000