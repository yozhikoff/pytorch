--- conflicted
+++ resolved
@@ -124,17 +124,11 @@
     //   the device it should be allocated on.
     if (!op.is_type_defined()) {
       TORCH_INTERNAL_ASSERT(op.is_output, "Found type undefined input tensor!");
-<<<<<<< HEAD
-      TORCH_INTERNAL_ASSERT(config.check_all_same_device_);
-      if (config.static_dtype_.has_value()) {
-        op.target_dtype = *config.static_dtype_;
-=======
-      if (config_static_dtype_and_device_.has_value()) {
-        op.target_dtype = config_static_dtype_and_device_->first;
-        op.device = config_static_dtype_and_device_->second;
->>>>>>> 9507fdef
+      if (config.static_dtype_and_device_.has_value()) {
+        op.target_dtype = config.static_dtype_and_device_->first;
+        op.device = config.static_dtype_and_device_->second;
       } else {
-        TORCH_INTERNAL_ASSERT(check_all_same_device());
+        TORCH_INTERNAL_ASSERT(config.check_all_same_device_);
         has_undefined_outputs = true;
         continue;
       }
