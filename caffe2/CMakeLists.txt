# ---[ Generate and install header and cpp files
include(../cmake/Codegen.cmake)

# ---[ Declare source file lists

# ---[ ATen build
if(INTERN_BUILD_ATEN_OPS)
  set(__caffe2_CMAKE_POSITION_INDEPENDENT_CODE ${CMAKE_POSITION_INDEPENDENT_CODE})
  set(CMAKE_POSITION_INDEPENDENT_CODE ON)
  add_subdirectory(../aten aten)
  set(CMAKE_POSITION_INDEPENDENT_CODE ${__caffe2_CMAKE_POSITION_INDEPENDENT_CODE})

  # Generate the headers wrapped by our operator
  add_custom_command(OUTPUT ${CMAKE_CURRENT_BINARY_DIR}/contrib/aten/aten_op.h
  COMMAND
  "${PYTHON_EXECUTABLE}" ${CMAKE_CURRENT_SOURCE_DIR}/contrib/aten/gen_op.py
    --aten_root=${CMAKE_CURRENT_SOURCE_DIR}/../aten
    --template_dir=${CMAKE_CURRENT_SOURCE_DIR}/contrib/aten
    --yaml_dir=${CMAKE_CURRENT_BINARY_DIR}/../aten/src/ATen
    --install_dir=${CMAKE_CURRENT_BINARY_DIR}/contrib/aten
  DEPENDS
  ATEN_CPU_FILES_GEN_TARGET
  ${CMAKE_BINARY_DIR}/aten/src/ATen/Declarations.yaml
  ${CMAKE_CURRENT_SOURCE_DIR}/contrib/aten/gen_op.py
  ${CMAKE_CURRENT_SOURCE_DIR}/contrib/aten/aten_op_template.h)

  add_custom_target(__aten_op_header_gen
    DEPENDS ${CMAKE_CURRENT_BINARY_DIR}/contrib/aten/aten_op.h)
  add_library(aten_op_header_gen INTERFACE)
  add_dependencies(aten_op_header_gen __aten_op_header_gen)

  # Add source, includes, and libs to lists
  list(APPEND Caffe2_CPU_SRCS ${ATen_CPU_SRCS})
  list(APPEND Caffe2_GPU_SRCS ${ATen_CUDA_SRCS})
  list(APPEND Caffe2_GPU_SRCS_W_SORT_BY_KEY ${ATen_CUDA_SRCS_W_SORT_BY_KEY})
  list(APPEND Caffe2_HIP_SRCS ${ATen_HIP_SRCS})
  list(APPEND Caffe2_HIP_SRCS ${ATen_HIP_SRCS_W_SORT_BY_KEY})
  list(APPEND Caffe2_CPU_TEST_SRCS ${ATen_CPU_TEST_SRCS})
  list(APPEND Caffe2_GPU_TEST_SRCS ${ATen_CUDA_TEST_SRCS})
  list(APPEND Caffe2_HIP_TEST_SRCS ${ATen_HIP_TEST_SRCS})
  list(APPEND Caffe2_CPU_TEST_SRCS ${ATen_CORE_TEST_SRCS})
  list(APPEND Caffe2_CPU_INCLUDE ${ATen_CPU_INCLUDE})
  list(APPEND Caffe2_GPU_INCLUDE ${ATen_CUDA_INCLUDE})
  list(APPEND Caffe2_HIP_INCLUDE ${ATen_HIP_INCLUDE})
  list(APPEND Caffe2_DEPENDENCY_LIBS ${ATen_CPU_DEPENDENCY_LIBS})
  list(APPEND Caffe2_CUDA_DEPENDENCY_LIBS ${ATen_CUDA_DEPENDENCY_LIBS})
  list(APPEND Caffe2_HIP_DEPENDENCY_LIBS ${ATen_HIP_DEPENDENCY_LIBS})
  list(APPEND Caffe2_DEPENDENCY_INCLUDE ${ATen_THIRD_PARTY_INCLUDE})
endif()

# ---[ Caffe2 build
# Note: the folders that are being commented out have not been properly
# addressed yet.

<<<<<<< HEAD
if(NOT MSVC)
=======
# For pthreadpool_new_if_impl. TODO: Remove when threadpools are unitied.
if(NOT MSVC AND USE_XNNPACK)
>>>>>>> c38dcd45
  if(NOT TARGET fxdiv)
    set(FXDIV_BUILD_TESTS OFF CACHE BOOL "")
    set(FXDIV_BUILD_BENCHMARKS OFF CACHE BOOL "")
    add_subdirectory(
      "${FXDIV_SOURCE_DIR}"
      "${CMAKE_BINARY_DIR}/FXdiv")
  endif()
endif()

add_subdirectory(core)
add_subdirectory(serialize)
add_subdirectory(utils)
add_subdirectory(perfkernels)

# Skip modules that are not used by libtorch mobile yet.
if(NOT INTERN_BUILD_MOBILE OR BUILD_CAFFE2_MOBILE)
  add_subdirectory(contrib)
  add_subdirectory(predictor)
  add_subdirectory(predictor/emulator)
  add_subdirectory(core/nomnigraph)
  if(USE_NVRTC)
    add_subdirectory(cuda_rtc)
  endif()
  add_subdirectory(db)
  add_subdirectory(distributed)
  # add_subdirectory(experiments) # note, we may remove this folder at some point
  add_subdirectory(ideep)
  add_subdirectory(image)
  add_subdirectory(video)
  add_subdirectory(mobile)
  add_subdirectory(mpi)
  add_subdirectory(observers)
  add_subdirectory(onnx)
  if(BUILD_CAFFE2_OPS)
    add_subdirectory(operators)
    add_subdirectory(operators/rnn)
    if(USE_FBGEMM)
      add_subdirectory(quantization)
      add_subdirectory(quantization/server)
    endif()
    if(USE_QNNPACK)
      add_subdirectory(operators/quantized)
    endif()
  endif()
  add_subdirectory(opt)
  add_subdirectory(proto)
  add_subdirectory(python)
  add_subdirectory(queue)
  add_subdirectory(sgd)
  add_subdirectory(share)
  # add_subdirectory(test) # todo: use caffe2_gtest_main instead of gtest_main because we will need to call GlobalInit
  add_subdirectory(transforms)
endif()

# Advanced: if we have white list specified, we will do intersections for all
# main lib srcs.
if(CAFFE2_WHITELISTED_FILES)
  caffe2_do_whitelist(Caffe2_CPU_SRCS CAFFE2_WHITELISTED_FILES)
  caffe2_do_whitelist(Caffe2_GPU_SRCS CAFFE2_WHITELISTED_FILES)
  caffe2_do_whitelist(Caffe2_HIP_SRCS CAFFE2_WHITELISTED_FILES)
endif()

# Debug messages - if you want to get a list of source files, enable the
# following.
if(FALSE)
  message(STATUS "CPU sources: ")
  foreach(tmp ${Caffe2_CPU_SRCS})
    message(STATUS "  " ${tmp})
  endforeach()

  message(STATUS "GPU sources: ")
  foreach(tmp ${Caffe2_GPU_SRCS})
    message(STATUS "  " ${tmp})
  endforeach()

  message(STATUS "CPU include: ")
  foreach(tmp ${Caffe2_CPU_INCLUDE})
    message(STATUS "  " ${tmp})
  endforeach()

  message(STATUS "GPU include: ")
  foreach(tmp ${Caffe2_GPU_INCLUDE})
    message(STATUS "  " ${tmp})
  endforeach()

  message(STATUS "CPU test sources: ")
  foreach(tmp ${Caffe2_CPU_TEST_SRCS})
    message(STATUS "  " ${tmp})
  endforeach()

  message(STATUS "GPU test sources: ")
  foreach(tmp ${Caffe2_GPU_TEST_SRCS})
    message(STATUS "  " ${tmp})
  endforeach()

  message(STATUS "HIP sources: ")
  foreach(tmp ${Caffe2_HIP_SRCS})
    message(STATUS "  " ${tmp})
  endforeach()

  message(STATUS "HIP test sources: ")
  foreach(tmp ${Caffe2_HIP_TEST_SRCS})
    message(STATUS "  " ${tmp})
  endforeach()

  message(STATUS "ATen CPU test sources: ")
  foreach(tmp ${ATen_CPU_TEST_SRCS})
    message(STATUS "  " ${tmp})
  endforeach()

  message(STATUS "ATen CUDA test sources: ")
  foreach(tmp ${ATen_CUDA_TEST_SRCS})
    message(STATUS "  " ${tmp})
  endforeach()

  message(STATUS "ATen HIP test sources: ")
  foreach(tmp ${ATen_HIP_TEST_SRCS})
    message(STATUS "  " ${tmp})
  endforeach()
endif()

if(NOT INTERN_BUILD_MOBILE OR BUILD_CAFFE2_MOBILE)
  # ---[ List of libraries to link with
  add_library(caffe2_protos STATIC $<TARGET_OBJECTS:Caffe2_PROTO>)
  add_dependencies(caffe2_protos Caffe2_PROTO)
  # If we are going to link protobuf locally inside caffe2 libraries, what we will do is
  # to create a helper static library that always contains libprotobuf source files, and
  # link the caffe2 related dependent libraries to it.
  target_include_directories(caffe2_protos INTERFACE $<INSTALL_INTERFACE:include>)
  # Reason for this public dependency is as follows:
  # (1) Strictly speaking, we should not expose any Protobuf related functions. We should
  #     only use function interfaces wrapped with our own public API, and link protobuf
  #     locally.
  # (2) However, currently across the Caffe2 codebase, we have extensive use of protobuf
  #     functionalities. For example, not only libcaffe2.so uses it, but also other
  #     binaries such as python extensions etc. As a result, we will have to have a
  #     transitive dependency to libprotobuf.
  #
  # Good thing is that, if we specify CAFFE2_LINK_LOCAL_PROTOBUF, then we do not need to
  # separately deploy protobuf binaries - libcaffe2.so will contain all functionalities
  # one needs. One can verify this via ldd.
  #
  # TODO item in the future includes:
  # (1) Enable using lite protobuf
  # (2) Properly define public API that do not directly depend on protobuf itself.
  # (3) Expose the libprotobuf.a file for dependent libraries to link to.
  #
  # What it means for users/developers?
  # (1) Users: nothing affecting the users, other than the fact that CAFFE2_LINK_LOCAL_PROTOBUF
  #     avoids the need to deploy protobuf.
  # (2) Developers: if one simply uses core caffe2 functionality without using protobuf,
  #     nothing changes. If one has a dependent library that uses protobuf, then one needs to
  #     have the right protobuf version as well as linking to libprotobuf.a.
  target_link_libraries(caffe2_protos PUBLIC protobuf::libprotobuf)
  if(NOT BUILD_SHARED_LIBS)
    install(TARGETS caffe2_protos ARCHIVE DESTINATION "${CMAKE_INSTALL_LIBDIR}")
  endif()
endif()

# ==========================================================
# formerly-libtorch
# ==========================================================

set(TORCH_SRC_DIR "${CMAKE_CURRENT_SOURCE_DIR}/../torch")
set(TORCH_ROOT "${TORCH_SRC_DIR}/..")

if(NOT TORCH_INSTALL_BIN_DIR)
  set(TORCH_INSTALL_BIN_DIR bin)
endif()

if(NOT TORCH_INSTALL_INCLUDE_DIR)
  set(TORCH_INSTALL_INCLUDE_DIR include)
endif()

if(NOT TORCH_INSTALL_LIB_DIR)
  set(TORCH_INSTALL_LIB_DIR lib)
endif()



if(NOT INTERN_BUILD_MOBILE OR NOT BUILD_CAFFE2_MOBILE)


  set(CMAKE_POSITION_INDEPENDENT_CODE TRUE)

  # Generate files
  set(TOOLS_PATH "${TORCH_ROOT}/tools")

  configure_file("${TORCH_ROOT}/aten/src/ATen/common_with_cwrap.py"
    "${TOOLS_PATH}/shared/cwrap_common.py"
    COPYONLY)

  configure_file("${TORCH_SRC_DIR}/_utils_internal.py"
    "${TOOLS_PATH}/shared/_utils_internal.py"
    COPYONLY)


  set(GENERATED_CXX_TORCH
    "${TORCH_SRC_DIR}/csrc/autograd/generated/Functions.cpp"
    "${TORCH_SRC_DIR}/csrc/jit/generated/generated_unboxing_wrappers_0.cpp"
    "${TORCH_SRC_DIR}/csrc/jit/generated/generated_unboxing_wrappers_1.cpp"
    "${TORCH_SRC_DIR}/csrc/jit/generated/generated_unboxing_wrappers_2.cpp"
    )

  if(NOT INTERN_DISABLE_AUTOGRAD)
    list(APPEND GENERATED_CXX_TORCH
      "${TORCH_SRC_DIR}/csrc/autograd/generated/VariableType_0.cpp"
      "${TORCH_SRC_DIR}/csrc/autograd/generated/VariableType_1.cpp"
      "${TORCH_SRC_DIR}/csrc/autograd/generated/VariableType_2.cpp"
      "${TORCH_SRC_DIR}/csrc/autograd/generated/VariableType_3.cpp"
      "${TORCH_SRC_DIR}/csrc/autograd/generated/VariableType_4.cpp"
      "${TORCH_SRC_DIR}/csrc/autograd/generated/ProfiledType_0.cpp"
      "${TORCH_SRC_DIR}/csrc/autograd/generated/ProfiledType_1.cpp"
      "${TORCH_SRC_DIR}/csrc/autograd/generated/ProfiledType_2.cpp"
      "${TORCH_SRC_DIR}/csrc/autograd/generated/ProfiledType_3.cpp"
      "${TORCH_SRC_DIR}/csrc/autograd/generated/ProfiledType_4.cpp"
    )
  endif()

  set(GENERATED_H_TORCH
    "${TORCH_SRC_DIR}/csrc/autograd/generated/Functions.h"
    "${TORCH_SRC_DIR}/csrc/autograd/generated/variable_factories.h"
    )

  if(NOT INTERN_DISABLE_AUTOGRAD)
    list(APPEND GENERATED_H_TORCH
      "${TORCH_SRC_DIR}/csrc/autograd/generated/VariableType.h"
    )
  endif()

  set(GENERATED_CXX_PYTHON
    "${TORCH_SRC_DIR}/csrc/autograd/generated/python_functions.cpp"
    "${TORCH_SRC_DIR}/csrc/autograd/generated/python_variable_methods.cpp"
    "${TORCH_SRC_DIR}/csrc/autograd/generated/python_torch_functions.cpp"
    "${TORCH_SRC_DIR}/csrc/autograd/generated/python_nn_functions.cpp"
    )

  set(GENERATED_H_PYTHON
    "${TORCH_SRC_DIR}/csrc/autograd/generated/python_functions.h"
    )

  set(TORCH_GENERATED_CODE
    ${GENERATED_CXX_TORCH}
    ${GENERATED_H_TORCH}
    ${GENERATED_CXX_PYTHON}
    ${GENERATED_H_PYTHON}
    )

  add_custom_command(
    OUTPUT
    ${TORCH_GENERATED_CODE}
    COMMAND
    "${PYTHON_EXECUTABLE}" tools/setup_helpers/generate_code.py
      --declarations-path "${CMAKE_BINARY_DIR}/aten/src/ATen/Declarations.yaml"
      --nn-path "aten/src"
      $<$<BOOL:${INTERN_DISABLE_AUTOGRAD}>:--disable-autograd>
      $<$<BOOL:${SELECTED_OP_LIST}>:--selected-op-list-path="${SELECTED_OP_LIST}">
      --force_schema_registration
    DEPENDS
    "${CMAKE_BINARY_DIR}/aten/src/ATen/Declarations.yaml"
    "${TOOLS_PATH}/autograd/templates/VariableType.h"
    "${TOOLS_PATH}/autograd/templates/VariableType.cpp"
    "${TOOLS_PATH}/autograd/templates/ProfiledType.cpp"
    "${TOOLS_PATH}/autograd/templates/Functions.h"
    "${TOOLS_PATH}/autograd/templates/Functions.cpp"
    "${TOOLS_PATH}/autograd/templates/python_functions.h"
    "${TOOLS_PATH}/autograd/templates/python_functions.cpp"
    "${TOOLS_PATH}/autograd/templates/python_variable_methods.cpp"
    "${TOOLS_PATH}/autograd/templates/python_torch_functions.cpp"
    "${TOOLS_PATH}/autograd/templates/python_nn_functions.cpp"
    "${TOOLS_PATH}/autograd/templates/variable_factories.h"
    "${TOOLS_PATH}/autograd/deprecated.yaml"
    "${TOOLS_PATH}/autograd/derivatives.yaml"
    "${TOOLS_PATH}/autograd/gen_autograd_functions.py"
    "${TOOLS_PATH}/autograd/gen_autograd.py"
    "${TOOLS_PATH}/autograd/gen_python_functions.py"
    "${TOOLS_PATH}/autograd/gen_variable_factories.py"
    "${TOOLS_PATH}/autograd/gen_variable_type.py"
    "${TOOLS_PATH}/autograd/load_derivatives.py"
    "${TOOLS_PATH}/autograd/nested_dict.py"
    "${TOOLS_PATH}/autograd/utils.py"
    "${TOOLS_PATH}/jit/gen_unboxing_wrappers.py"
    "${TOOLS_PATH}/jit/templates/generated_unboxing_wrappers.cpp"
    WORKING_DIRECTORY "${TORCH_ROOT}")


  # Required workaround for libtorch_python.so build
  # see https://samthursfield.wordpress.com/2015/11/21/cmake-dependencies-between-targets-and-files-and-custom-commands/#custom-commands-in-different-directories
  add_custom_target(
    generate-torch-sources
    DEPENDS ${TORCH_GENERATED_CODE}
    )

  set(TORCH_SRCS ${GENERATED_CXX_TORCH})
  list(APPEND TORCH_SRCS ${GENERATED_H_TORCH})
  append_filelist("libtorch_cmake_sources" TORCH_SRCS)

  # Required workaround for LLVM 9 includes.
  if(NOT MSVC)
    set_source_files_properties(${TORCH_SRC_DIR}/csrc/jit/tensorexpr/llvm_jit.cpp PROPERTIES COMPILE_FLAGS -Wno-noexcept-type)
  endif()

  if(NOT INTERN_DISABLE_MOBILE_INTERP)
    set(MOBILE_SRCS
       ${TORCH_SRC_DIR}/csrc/jit/mobile/function.cpp
       ${TORCH_SRC_DIR}/csrc/jit/mobile/import.cpp
       ${TORCH_SRC_DIR}/csrc/jit/mobile/module.cpp
       ${TORCH_SRC_DIR}/csrc/jit/mobile/register_mobile_autograd.cpp
       ${TORCH_SRC_DIR}/csrc/jit/mobile/interpreter.cpp
       )
    list(APPEND TORCH_SRCS ${MOBILE_SRCS})
  endif()

  if(NOT INTERN_DISABLE_AUTOGRAD)
    list(APPEND TORCH_SRCS
      ${TORCH_SRC_DIR}/csrc/autograd/VariableTypeManual.cpp
    )
  endif()

  if(NOT INTERN_BUILD_MOBILE)
    list(APPEND TORCH_SRCS
      ${TORCH_SRC_DIR}/csrc/api/src/jit.cpp
      ${TORCH_SRC_DIR}/csrc/jit/serialization/export.cpp
      ${TORCH_SRC_DIR}/csrc/jit/serialization/export_module.cpp
      ${TORCH_SRC_DIR}/csrc/jit/serialization/import_legacy.cpp
      ${TORCH_SRC_DIR}/csrc/jit/codegen/fuser/cpu/fused_kernel.cpp
      ${TORCH_SRC_DIR}/csrc/jit/api/module_save.cpp
      ${TORCH_SRC_DIR}/csrc/utils/byte_order.cpp
    )
    if(USE_DISTRIBUTED)
      append_filelist("libtorch_distributed_sources" TORCH_SRCS)
    endif()
  endif()

  if(USE_CUDA)
    list(APPEND Caffe2_GPU_SRCS
      ${TORCH_SRC_DIR}/csrc/jit/codegen/fuser/cuda/fused_kernel.cpp
      ${TORCH_SRC_DIR}/csrc/autograd/profiler_cuda.cpp
      ${TORCH_SRC_DIR}/csrc/autograd/functions/comm.cpp
      ${TORCH_SRC_DIR}/csrc/cuda/comm.cpp
      ${TORCH_SRC_DIR}/csrc/jit/codegen/cuda/arith.cpp
      ${TORCH_SRC_DIR}/csrc/jit/codegen/cuda/dispatch.cpp
      ${TORCH_SRC_DIR}/csrc/jit/codegen/cuda/fusion.cpp
      ${TORCH_SRC_DIR}/csrc/jit/codegen/cuda/graph_fuser.cpp
      ${TORCH_SRC_DIR}/csrc/jit/codegen/cuda/index_compute.cpp
      ${TORCH_SRC_DIR}/csrc/jit/codegen/cuda/ir_base_nodes.cpp
      ${TORCH_SRC_DIR}/csrc/jit/codegen/cuda/ir_nodes.cpp
      ${TORCH_SRC_DIR}/csrc/jit/codegen/cuda/ir_iostream.cpp
      ${TORCH_SRC_DIR}/csrc/jit/codegen/cuda/iter_visitor.cpp
      ${TORCH_SRC_DIR}/csrc/jit/codegen/cuda/kernel.cpp
      ${TORCH_SRC_DIR}/csrc/jit/codegen/cuda/kernel_cache.cpp
      ${TORCH_SRC_DIR}/csrc/jit/codegen/cuda/manager.cpp
      ${TORCH_SRC_DIR}/csrc/jit/codegen/cuda/mutator.cpp
      ${TORCH_SRC_DIR}/csrc/jit/codegen/cuda/lower_loops.cpp
      ${TORCH_SRC_DIR}/csrc/jit/codegen/cuda/lower_utils.cpp
      ${TORCH_SRC_DIR}/csrc/jit/codegen/cuda/lower2device.cpp
      ${TORCH_SRC_DIR}/csrc/jit/codegen/cuda/parser.cpp
      ${TORCH_SRC_DIR}/csrc/jit/codegen/cuda/partition.cpp
      ${TORCH_SRC_DIR}/csrc/jit/codegen/cuda/predicate_compute.cpp
      ${TORCH_SRC_DIR}/csrc/jit/codegen/cuda/tensor_meta.cpp
      ${TORCH_SRC_DIR}/csrc/jit/codegen/cuda/tensor_view.cpp
      ${TORCH_SRC_DIR}/csrc/jit/codegen/cuda/transform_iter.cpp
      ${TORCH_SRC_DIR}/csrc/jit/codegen/cuda/transform_replay.cpp
      ${TORCH_SRC_DIR}/csrc/jit/codegen/cuda/type.cpp
      ${TORCH_SRC_DIR}/csrc/jit/codegen/cuda/utils.cpp
      ${TORCH_SRC_DIR}/csrc/jit/codegen/cuda/register_interface.cpp
      ${TORCH_SRC_DIR}/csrc/jit/tensorexpr/cuda_codegen.cpp
    )
    add_library(caffe2_nvrtc SHARED ${ATen_NVRTC_STUB_SRCS})
    target_link_libraries(caffe2_nvrtc ${CUDA_NVRTC} ${CUDA_CUDA_LIB} ${CUDA_NVRTC_LIB})
    target_include_directories(caffe2_nvrtc PRIVATE ${CUDA_INCLUDE_DIRS})
    install(TARGETS caffe2_nvrtc DESTINATION "${TORCH_INSTALL_LIB_DIR}")
    if(USE_NCCL)
      list(APPEND Caffe2_GPU_SRCS
        ${TORCH_SRC_DIR}/csrc/cuda/nccl.cpp)
    endif()
  endif()

  if(USE_ROCM)
    list(APPEND Caffe2_HIP_SRCS
      ${TORCH_SRC_DIR}/csrc/jit/codegen/fuser/cuda/fused_kernel.cpp
      ${TORCH_SRC_DIR}/csrc/autograd/profiler_cuda.cpp
      ${TORCH_SRC_DIR}/csrc/autograd/functions/comm.cpp
      ${TORCH_SRC_DIR}/csrc/cuda/comm.cpp
      ${TORCH_SRC_DIR}/csrc/jit/tensorexpr/cuda_codegen.cpp
    )
    if(USE_NCCL)
      list(APPEND Caffe2_HIP_SRCS
        ${TORCH_SRC_DIR}/csrc/cuda/nccl.cpp)
    endif()
    # caffe2_nvrtc's stubs to driver APIs are useful for HIP.
    # See NOTE [ ATen NVRTC Stub and HIP ]
    add_library(caffe2_nvrtc SHARED ${ATen_NVRTC_STUB_SRCS})
    target_link_libraries(caffe2_nvrtc ${PYTORCH_HIP_HCC_LIBRARIES} ${ROCM_HIPRTC_LIB})
    target_compile_definitions(caffe2_nvrtc PRIVATE USE_ROCM __HIP_PLATFORM_HCC__)
    install(TARGETS caffe2_nvrtc DESTINATION "${TORCH_INSTALL_LIB_DIR}")
  endif()

  if(NOT NO_API)
    list(APPEND TORCH_SRCS
      ${TORCH_SRC_DIR}/csrc/api/src/cuda.cpp
      ${TORCH_SRC_DIR}/csrc/api/src/data/datasets/mnist.cpp
      ${TORCH_SRC_DIR}/csrc/api/src/data/samplers/distributed.cpp
      ${TORCH_SRC_DIR}/csrc/api/src/data/samplers/random.cpp
      ${TORCH_SRC_DIR}/csrc/api/src/data/samplers/sequential.cpp
      ${TORCH_SRC_DIR}/csrc/api/src/data/samplers/stream.cpp
      ${TORCH_SRC_DIR}/csrc/api/src/enum.cpp
      ${TORCH_SRC_DIR}/csrc/api/src/serialize.cpp
      ${TORCH_SRC_DIR}/csrc/api/src/jit.cpp
      ${TORCH_SRC_DIR}/csrc/api/src/nn/init.cpp
      ${TORCH_SRC_DIR}/csrc/api/src/nn/module.cpp
      ${TORCH_SRC_DIR}/csrc/api/src/nn/modules/_functions.cpp
      ${TORCH_SRC_DIR}/csrc/api/src/nn/modules/activation.cpp
      ${TORCH_SRC_DIR}/csrc/api/src/nn/modules/adaptive.cpp
      ${TORCH_SRC_DIR}/csrc/api/src/nn/modules/batchnorm.cpp
      ${TORCH_SRC_DIR}/csrc/api/src/nn/modules/normalization.cpp
      ${TORCH_SRC_DIR}/csrc/api/src/nn/modules/instancenorm.cpp
      ${TORCH_SRC_DIR}/csrc/api/src/nn/modules/conv.cpp
      ${TORCH_SRC_DIR}/csrc/api/src/nn/modules/dropout.cpp
      ${TORCH_SRC_DIR}/csrc/api/src/nn/modules/distance.cpp
      ${TORCH_SRC_DIR}/csrc/api/src/nn/modules/embedding.cpp
      ${TORCH_SRC_DIR}/csrc/api/src/nn/modules/fold.cpp
      ${TORCH_SRC_DIR}/csrc/api/src/nn/modules/linear.cpp
      ${TORCH_SRC_DIR}/csrc/api/src/nn/modules/loss.cpp
      ${TORCH_SRC_DIR}/csrc/api/src/nn/modules/padding.cpp
      ${TORCH_SRC_DIR}/csrc/api/src/nn/modules/pixelshuffle.cpp
      ${TORCH_SRC_DIR}/csrc/api/src/nn/modules/pooling.cpp
      ${TORCH_SRC_DIR}/csrc/api/src/nn/modules/rnn.cpp
      ${TORCH_SRC_DIR}/csrc/api/src/nn/modules/upsampling.cpp
      ${TORCH_SRC_DIR}/csrc/api/src/nn/modules/container/functional.cpp
      ${TORCH_SRC_DIR}/csrc/api/src/nn/options/activation.cpp
      ${TORCH_SRC_DIR}/csrc/api/src/nn/options/adaptive.cpp
      ${TORCH_SRC_DIR}/csrc/api/src/nn/options/batchnorm.cpp
      ${TORCH_SRC_DIR}/csrc/api/src/nn/options/embedding.cpp
      ${TORCH_SRC_DIR}/csrc/api/src/nn/options/instancenorm.cpp
      ${TORCH_SRC_DIR}/csrc/api/src/nn/options/normalization.cpp
      ${TORCH_SRC_DIR}/csrc/api/src/nn/options/conv.cpp
      ${TORCH_SRC_DIR}/csrc/api/src/nn/options/dropout.cpp
      ${TORCH_SRC_DIR}/csrc/api/src/nn/options/linear.cpp
      ${TORCH_SRC_DIR}/csrc/api/src/nn/options/padding.cpp
      ${TORCH_SRC_DIR}/csrc/api/src/nn/options/pooling.cpp
      ${TORCH_SRC_DIR}/csrc/api/src/nn/options/rnn.cpp
      ${TORCH_SRC_DIR}/csrc/api/src/nn/options/vision.cpp
      ${TORCH_SRC_DIR}/csrc/api/src/optim/adagrad.cpp
      ${TORCH_SRC_DIR}/csrc/api/src/optim/adam.cpp
      ${TORCH_SRC_DIR}/csrc/api/src/optim/lbfgs.cpp
      ${TORCH_SRC_DIR}/csrc/api/src/optim/optimizer.cpp
      ${TORCH_SRC_DIR}/csrc/api/src/optim/rmsprop.cpp
      ${TORCH_SRC_DIR}/csrc/api/src/optim/serialize.cpp
      ${TORCH_SRC_DIR}/csrc/api/src/optim/sgd.cpp
      ${TORCH_SRC_DIR}/csrc/api/src/serialize/input-archive.cpp
      ${TORCH_SRC_DIR}/csrc/api/src/serialize/output-archive.cpp
    )
  endif()

  list(APPEND Caffe2_CPU_SRCS ${TORCH_SRCS})
endif()

# ==========================================================
# END formerly-libtorch sources
# ==========================================================


add_library(torch_cpu ${Caffe2_CPU_SRCS})
torch_compile_options(torch_cpu)  # see cmake/public/utils.cmake

if(USE_LLVM AND LLVM_FOUND)
  llvm_map_components_to_libnames(LLVM_LINK_LIBS
    support core analysis executionengine instcombine
    scalaropts transformutils native orcjit)
  target_link_libraries(torch_cpu PRIVATE ${LLVM_LINK_LIBS})
endif(USE_LLVM AND LLVM_FOUND)

# This is required for older versions of CMake, which don't allow
# specifying add_library() without a list of source files
set(DUMMY_EMPTY_FILE ${CMAKE_BINARY_DIR}/empty.cpp)

if(MSVC)
  set(DUMMY_FILE_CONTENT "__declspec(dllexport) int ignore_this_library_placeholder(){return 0\\;}")
else()
  set(DUMMY_FILE_CONTENT "")
endif()

file(WRITE ${DUMMY_EMPTY_FILE} ${DUMMY_FILE_CONTENT})

# Wrapper library for people who link against torch and expect both CPU and CUDA support
# Contains "torch_cpu" and "torch_cuda"
add_library(torch ${DUMMY_EMPTY_FILE})

if(USE_ROCM)
  filter_list(__caffe2_hip_srcs_cpp Caffe2_HIP_SRCS "\\.(cu|hip)$")
  set_source_files_properties(${__caffe2_hip_srcs_cpp} PROPERTIES HIP_SOURCE_PROPERTY_FORMAT 1)
endif()

# Compile exposed libraries.
if(USE_ROCM)
  set(CUDA_LINK_LIBRARIES_KEYWORD PRIVATE)
  hip_add_library(torch_hip ${Caffe2_HIP_SRCS})
  set(CUDA_LINK_LIBRARIES_KEYWORD)
  torch_compile_options(torch_hip)  # see cmake/public/utils.cmake
  # TODO: Not totally sure if this is live or not
  if(USE_NCCL)
    target_link_libraries(torch_hip PRIVATE __caffe2_nccl)
    target_compile_definitions(torch_hip PRIVATE USE_NCCL)
  endif()
elseif(USE_CUDA)
  set(CUDA_LINK_LIBRARIES_KEYWORD PRIVATE)
  if(CUDA_SEPARABLE_COMPILATION)
    # Separate compilation fails when kernels using `thrust::sort_by_key`
    # are linked with the rest of CUDA code. Workaround by linking the separateley
    set(_generated_name "torch_cuda_w_sort_by_key_intermediate_link${CMAKE_C_OUTPUT_EXTENSION}")
    set(torch_cuda_w_sort_by_key_link_file "${CMAKE_CURRENT_BINARY_DIR}/CMakeFiles/torch_cuda.dir/${CMAKE_CFG_INTDIR}/${_generated_name}")
    cuda_wrap_srcs(torch_cuda OBJ Caffe2_GPU_W_SORT_BY_KEY_OBJ ${Caffe2_GPU_SRCS_W_SORT_BY_KEY})
    CUDA_LINK_SEPARABLE_COMPILATION_OBJECTS("${torch_cuda_w_sort_by_key_link_file}" torch_cpu "${_options}" "${torch_cuda_SEPARABLE_COMPILATION_OBJECTS}")
    set( torch_cuda_SEPARABLE_COMPILATION_OBJECTS )
    # Pass compiled sort-by-key object + device-linked fatbin as extra dependencies of torch_cuda
    cuda_add_library(torch_cuda ${Caffe2_GPU_SRCS} ${torch_cuda_w_sort_by_key_link_file} ${Caffe2_GPU_W_SORT_BY_KEY_OBJ})
  else()
    cuda_add_library(torch_cuda ${Caffe2_GPU_SRCS} ${Caffe2_GPU_SRCS_W_SORT_BY_KEY})
  endif()
  set(CUDA_LINK_LIBRARIES_KEYWORD)
  torch_compile_options(torch_cuda)  # see cmake/public/utils.cmake
  if(USE_NCCL)
    target_link_libraries(torch_cuda PRIVATE __caffe2_nccl)
    target_compile_definitions(torch_cuda PRIVATE USE_NCCL)
  endif()
endif()


if(NOT MSVC AND USE_XNNPACK)
  TARGET_LINK_LIBRARIES(torch_cpu PRIVATE fxdiv)
endif()

# ==========================================================
# formerly-libtorch flags
# ==========================================================

if(NOT INTERN_BUILD_MOBILE)
  # Forces caffe2.pb.h to be generated before its dependents are compiled.
  # Adding the generated header file to the ${TORCH_SRCS} list is not sufficient
  # to establish the dependency, since the generation procedure is declared in a different CMake file.
  # See https://samthursfield.wordpress.com/2015/11/21/cmake-dependencies-between-targets-and-files-and-custom-commands/#custom-commands-in-different-directories
  add_dependencies(torch_cpu Caffe2_PROTO)
endif()

if(NOT INTERN_BUILD_MOBILE OR NOT BUILD_CAFFE2_MOBILE)
  if(NOT NO_API)
    target_include_directories(torch_cpu PRIVATE
      ${TORCH_SRC_DIR}/csrc/api
      ${TORCH_SRC_DIR}/csrc/api/include)
  endif()

  if(USE_CUDA)
    if(MSVC)
      if(NOT NVTOOLEXT_HOME)
        set(NVTOOLEXT_HOME "C:/Program Files/NVIDIA Corporation/NvToolsExt")
      endif()
      if(DEFINED ENV{NVTOOLSEXT_PATH})
        set(NVTOOLEXT_HOME $ENV{NVTOOLSEXT_PATH})
        file(TO_CMAKE_PATH ${NVTOOLEXT_HOME} NVTOOLEXT_HOME)
      endif()
      set(TORCH_CUDA_LIBRARIES
        ${NVTOOLEXT_HOME}/lib/x64/nvToolsExt64_1.lib
        ${CUDA_LIBRARIES})
      target_include_directories(torch_cuda PUBLIC "${NVTOOLEXT_HOME}/include")
      # -INCLUDE is used to ensure torch_cuda is linked against in a project that relies on it.
      # Related issue: https://github.com/pytorch/pytorch/issues/31611
      target_link_libraries(torch_cuda INTERFACE "-INCLUDE:?warp_size@cuda@at@@YAHXZ")

    elseif(APPLE)
      set(TORCH_CUDA_LIBRARIES
        ${CUDA_TOOLKIT_ROOT_DIR}/lib/libcudart.dylib
        ${CUDA_TOOLKIT_ROOT_DIR}/lib/libnvrtc.dylib
        ${CUDA_TOOLKIT_ROOT_DIR}/lib/libnvToolsExt.dylib
        ${CUDA_LIBRARIES})

    else()
      find_library(LIBNVTOOLSEXT libnvToolsExt.so PATHS ${CUDA_TOOLKIT_ROOT_DIR}/lib64/)
      set(TORCH_CUDA_LIBRARIES
        ${LIBNVTOOLSEXT}
        ${CUDA_LIBRARIES})
    endif()
  endif()


  set(TH_CPU_INCLUDE
    # dense
    aten/src/TH
    ${CMAKE_CURRENT_BINARY_DIR}/aten/src/TH
    ${TORCH_ROOT}/aten/src
    ${CMAKE_CURRENT_BINARY_DIR}/aten/src
    ${CMAKE_BINARY_DIR}/aten/src)
  target_include_directories(torch_cpu PRIVATE ${TH_CPU_INCLUDE})

  set(ATen_CPU_INCLUDE
    ${TORCH_ROOT}/aten/src
    ${CMAKE_CURRENT_BINARY_DIR}/../aten/src
    ${CMAKE_CURRENT_BINARY_DIR}/../aten/src/ATen
    ${CMAKE_BINARY_DIR}/aten/src)

if(USE_TBB)
  list(APPEND ATen_CPU_INCLUDE ${TBB_ROOT_DIR}/include)
  target_link_libraries(torch_cpu PUBLIC tbb)
endif()


  target_include_directories(torch_cpu PRIVATE ${ATen_CPU_INCLUDE})

  target_include_directories(torch_cpu PRIVATE
    ${TORCH_SRC_DIR}/csrc)

  target_include_directories(torch_cpu PRIVATE
    ${TORCH_ROOT}/third_party/miniz-2.0.8)


  install(DIRECTORY "${TORCH_SRC_DIR}/csrc"
    DESTINATION ${TORCH_INSTALL_INCLUDE_DIR}/torch
    FILES_MATCHING PATTERN "*.h")
  install(FILES
    "${TORCH_SRC_DIR}/script.h"
    "${TORCH_SRC_DIR}/extension.h"
    "${TORCH_SRC_DIR}/custom_class.h"
    "${TORCH_SRC_DIR}/library.h"
    "${TORCH_SRC_DIR}/custom_class_detail.h"
    DESTINATION ${TORCH_INSTALL_INCLUDE_DIR}/torch)


  if(BUILD_TEST AND NOT USE_ROCM)
    add_subdirectory(${TORCH_ROOT}/test/cpp/jit ${CMAKE_BINARY_DIR}/test_jit)
    add_subdirectory(${TORCH_ROOT}/test/cpp/tensorexpr ${CMAKE_BINARY_DIR}/test_tensorexpr)
    if(USE_DISTRIBUTED)
      add_subdirectory(${TORCH_ROOT}/test/cpp/rpc ${CMAKE_BINARY_DIR}/test_cpp_rpc)
    endif()
  endif()

  if(BUILD_TEST AND NOT NO_API)
    add_subdirectory(${TORCH_ROOT}/test/cpp/api ${CMAKE_BINARY_DIR}/test_api)
    add_subdirectory(${TORCH_ROOT}/test/cpp/dist_autograd ${CMAKE_BINARY_DIR}/dist_autograd)
  endif()

  # XXX This ABI check cannot be run with arm-linux-androideabi-g++
  if("${CMAKE_CXX_COMPILER_ID}" STREQUAL "GNU")
    if(DEFINED GLIBCXX_USE_CXX11_ABI)
      message(STATUS "_GLIBCXX_USE_CXX11_ABI is already defined as a cmake variable")
    else()
      message(STATUS "${CMAKE_CXX_COMPILER} ${TORCH_SRC_DIR}/abi-check.cpp -o ${CMAKE_BINARY_DIR}/abi-check")
      execute_process(
        COMMAND
        "${CMAKE_CXX_COMPILER}"
        "${TORCH_SRC_DIR}/abi-check.cpp"
        "-o"
        "${CMAKE_BINARY_DIR}/abi-check"
        RESULT_VARIABLE ABI_CHECK_COMPILE_RESULT)
      if(ABI_CHECK_COMPILE_RESULT)
        message(FATAL_ERROR "Could not compile ABI Check: ${ABI_CHECK_COMPILE_RESULT}")
      endif()
      execute_process(
        COMMAND "${CMAKE_BINARY_DIR}/abi-check"
        RESULT_VARIABLE ABI_CHECK_RESULT
        OUTPUT_VARIABLE GLIBCXX_USE_CXX11_ABI)
      if(ABI_CHECK_RESULT)
        message(WARNING "Could not run ABI Check: ${ABI_CHECK_RESULT}")
      endif()
    endif()
    message(STATUS "Determined _GLIBCXX_USE_CXX11_ABI=${GLIBCXX_USE_CXX11_ABI}")
  endif()

  # CMake config for external projects.
  configure_file(
    ${PROJECT_SOURCE_DIR}/cmake/TorchConfigVersion.cmake.in
    ${PROJECT_BINARY_DIR}/TorchConfigVersion.cmake
    @ONLY)
  configure_file(
    ${TORCH_ROOT}/cmake/TorchConfig.cmake.in
    ${PROJECT_BINARY_DIR}/TorchConfig.cmake
    @ONLY)
  install(FILES
    ${PROJECT_BINARY_DIR}/TorchConfigVersion.cmake
    ${PROJECT_BINARY_DIR}/TorchConfig.cmake
    DESTINATION share/cmake/Torch)

  if(USE_DISTRIBUTED)
    if(NOT MSVC)
      add_subdirectory(${TORCH_SRC_DIR}/lib/c10d lib_c10d)
    endif()
  endif()


  # ---[ Torch python bindings build
  add_subdirectory(../torch torch)


endif()
# ==========================================================
# END formerly-libtorch flags
# ==========================================================






if(NOT NO_API)
  target_include_directories(torch_cpu PUBLIC
    $<BUILD_INTERFACE:${TORCH_SRC_DIR}/csrc/api>
    $<BUILD_INTERFACE:${TORCH_SRC_DIR}/csrc/api/include>)
endif()


if(USE_OPENMP)
  find_package(OpenMP QUIET)
endif()
if(USE_OPENMP AND OPENMP_FOUND)
  message(STATUS "pytorch is compiling with OpenMP. \n"
    "OpenMP CXX_FLAGS: ${OpenMP_CXX_FLAGS}. \n"
    "OpenMP libraries: ${OpenMP_CXX_LIBRARIES}.")
  target_compile_options(torch_cpu INTERFACE ${OpenMP_CXX_FLAGS})
  target_link_libraries(torch_cpu PRIVATE ${OpenMP_CXX_LIBRARIES})
endif()


if(USE_ROCM)
  target_compile_definitions(torch_hip PRIVATE
    USE_ROCM
    __HIP_PLATFORM_HCC__
    )
  # NB: Massive hack.  torch/csrc/jit/codegen/fuser/codegen.cpp includes
  # torch/csrc/jit/codegen/fuser/cuda/resource_strings.h which changes the
  # strings depending on if you're __HIP_PLATFORM_HCC__ or not.
  # But that file is in torch_cpu!  So, against all odds, this macro
  # has to be set on torch_cpu too.  I also added it to torch for
  # better luck
  target_compile_definitions(torch_cpu PRIVATE
    USE_ROCM
    __HIP_PLATFORM_HCC__
    )
  target_compile_definitions(torch PRIVATE
    USE_ROCM
    __HIP_PLATFORM_HCC__
    )
  target_include_directories(torch_hip PRIVATE
    /opt/rocm/include
    /opt/rocm/hcc/include
    /opt/rocm/rocblas/include
    /opt/rocm/hipsparse/include
    )
endif()

# Pass USE_DISTRIBUTED to torch_cpu, as some codes in jit/pickler.cpp and
# jit/unpickler.cpp need to be compiled only when USE_DISTRIBUTED is set
if(USE_DISTRIBUTED)
  target_compile_definitions(torch_cpu PRIVATE
    USE_DISTRIBUTED
  )
endif()

if(NOT INTERN_BUILD_MOBILE OR BUILD_CAFFE2_MOBILE)
  caffe2_interface_library(caffe2_protos caffe2_protos_whole)
  target_link_libraries(torch_cpu PRIVATE caffe2_protos_whole)
  if(${CAFFE2_LINK_LOCAL_PROTOBUF})
    target_link_libraries(torch_cpu INTERFACE protobuf::libprotobuf)
  else()
    target_link_libraries(torch_cpu PUBLIC protobuf::libprotobuf)
  endif()
endif()

if(USE_OPENMP AND OPENMP_FOUND)
  message(STATUS "Caffe2 is compiling with OpenMP. \n"
    "OpenMP CXX_FLAGS: ${OpenMP_CXX_FLAGS}. \n"
    "OpenMP libraries: ${OpenMP_CXX_LIBRARIES}.")
  target_link_libraries(torch_cpu PRIVATE ${OpenMP_CXX_LIBRARIES})
endif()

if($ENV{TH_BINARY_BUILD})
  if(NOT MSVC AND USE_CUDA AND NOT APPLE)
    # Note [Extra MKL symbols for MAGMA in torch_cpu]
    #
    # When we build CUDA libraries and link against MAGMA, MAGMA makes use of
    # some BLAS symbols in its CPU fallbacks when it has no GPU versions
    # of kernels.  Previously, we ensured the BLAS symbols were filled in by
    # MKL by linking torch_cuda with BLAS, but when we are statically linking
    # against MKL (when we do wheel builds), this actually ends up pulling in a
    # decent chunk of MKL into torch_cuda, inflating our torch_cuda binary
    # size by 8M.  torch_cpu exposes most of the MKL symbols we need, but
    # empirically we determined that there are four which it doesn't provide.  If
    # we link torch_cpu with these --undefined symbols, we can ensure they
    # do get pulled in, and then we can avoid statically linking in MKL to
    # torch_cuda at all!
    #
    # We aren't really optimizing for binary size on Windows (and this link
    # line doesn't work on Windows), so don't do it there.
    #
    # These linker commands do not work on OS X, do not attempt this there.
    # (It shouldn't matter anyway, though, because OS X has dropped CUDA support)
    set_target_properties(torch_cpu PROPERTIES LINK_FLAGS "-Wl,--undefined=mkl_lapack_slaed0 -Wl,--undefined=mkl_lapack_dlaed0 -Wl,--undefined=mkl_lapack_dormql -Wl,--undefined=mkl_lapack_sormql")
  endif()
endif()

target_link_libraries(torch_cpu PUBLIC c10)
target_link_libraries(torch_cpu PUBLIC ${Caffe2_PUBLIC_DEPENDENCY_LIBS})
target_link_libraries(torch_cpu PRIVATE ${Caffe2_DEPENDENCY_LIBS})
target_link_libraries(torch_cpu PRIVATE ${Caffe2_DEPENDENCY_WHOLE_LINK_LIBS})
target_include_directories(torch_cpu INTERFACE $<INSTALL_INTERFACE:include>)
target_include_directories(torch_cpu PRIVATE ${Caffe2_CPU_INCLUDE})
target_include_directories(torch_cpu SYSTEM PRIVATE "${Caffe2_DEPENDENCY_INCLUDE}")
# Set standard properties on the target
torch_set_target_props(torch_cpu)


target_compile_options(torch_cpu PRIVATE "-DCAFFE2_BUILD_MAIN_LIB")
if(USE_CUDA)
  target_compile_options(torch_cuda PRIVATE "-DTORCH_CUDA_BUILD_MAIN_LIB")
  # NB: This must be target_compile_definitions, not target_compile_options,
  # as the latter is not respected by nvcc
  target_compile_definitions(torch_cuda PRIVATE "-DTORCH_CUDA_BUILD_MAIN_LIB")
elseif(USE_ROCM)
  target_compile_options(torch_hip PRIVATE "-DTORCH_HIP_BUILD_MAIN_LIB")
  target_compile_definitions(torch_hip PRIVATE "-DTORCH_HIP_BUILD_MAIN_LIB")
endif()


# ATen parallelism settings
#  OMP - OpenMP for intra-op, native thread pool for inter-op parallelism
#  NATIVE - using native thread pool for intra- and inter-op parallelism
#  TBB - using TBB for intra- and native thread pool for inter-op parallelism
if(INTERN_BUILD_MOBILE AND NOT BUILD_CAFFE2_MOBILE)
  set(ATEN_THREADING "NATIVE" CACHE STRING "ATen parallel backend")
else()
  set(ATEN_THREADING "OMP" CACHE STRING "ATen parallel backend")
endif()

message(STATUS "Using ATen parallel backend: ${ATEN_THREADING}")
if("${ATEN_THREADING}" STREQUAL "OMP")
  target_compile_definitions(torch_cpu PUBLIC "-DAT_PARALLEL_OPENMP=1")
elseif("${ATEN_THREADING}" STREQUAL "NATIVE")
  target_compile_definitions(torch_cpu PUBLIC "-DAT_PARALLEL_NATIVE=1")
elseif("${ATEN_THREADING}" STREQUAL "TBB")
  if(NOT USE_TBB)
    message(FATAL_ERROR "Using TBB backend but USE_TBB is off")
  endif()
  target_compile_definitions(torch_cpu PUBLIC "-DAT_PARALLEL_NATIVE_TBB=1")
else()
  message(FATAL_ERROR "Unknown ATen parallel backend: ${ATEN_THREADING}")
endif()
set(EXPERIMENTAL_SINGLE_THREAD_POOL "0" CACHE STRING
  "Experimental option to use a single thread pool for inter- and intra-op parallelism")
if("${EXPERIMENTAL_SINGLE_THREAD_POOL}")
  target_compile_definitions(torch_cpu PUBLIC "-DAT_EXPERIMENTAL_SINGLE_THREAD_POOL=1")
endif()

if(MSVC AND NOT BUILD_SHARED_LIBS)
  # Note [Supporting both static and dynamic libraries on Windows]
  # ~~~~~~~~~~~~~~~~~~~~~~~~~~~~~~~~~~~~~~~~~~~~~~~~~~~~~~~~~~~~~
  # A Windows library may be distributed as either a static or dynamic
  # library.  The chosen distribution mechanism affects how you setup
  # the headers for the library: if you statically link a function,
  # all you need is an ordinary signature:
  #
  #     void f();
  #
  # But if you *dynamically* link it, then you must provide a __declspec
  # specifying that it should be imported from a DLL:
  #
  #     __declspec(dllimport) void f();
  #
  # Mixing the two situations will not work: if you specify dllimport
  # while statically linking, the linker will complain it cannot find
  # the __imp_f symbol (which serve as the DLL entrypoint); if you
  # fail to specify dllimport for a symbol that's coming from a DLL,
  # the linker will complain that it can't find f.  Joy!
  #
  # Most places on the Internet, you will find people have written
  # their headers under the assumption that the application will
  # only ever be dynamically linked, as they define a macro which
  # tags a function as __declspec(dllexport) if you are actually
  # building the library, and __declspec(dllimport) otherwise.  But
  # if you want these headers to also work if you are linking against
  # a static library, you need a way to avoid adding these __declspec's
  # at all.  And that "mechanism" needs to apply to any downstream
  # libraries/executables which are going to link against your library.
  #
  #   As an aside, why do we need to support both modes?
  #   For historical reasons, PyTorch ATen on Windows is built dynamically,
  #   while Caffe2 on Windows is built statically (mostly because if
  #   we build it dynamically, we are over the DLL exported symbol limit--and
  #   that is because Caffe2 hasn't comprehensively annotated all symbols
  #   which cross the DLL boundary with CAFFE_API).  So any code
  #   which is used by both PyTorch and Caffe2 needs to support both
  #   modes of linking.
  #
  # So, you have a macro (call it AT_CORE_STATIC_WINDOWS) which you need to have
  # set for any downstream library/executable that transitively includes your
  # headers.  How are you going to do this?  You have two options:
  #
  #   1. Write out a config.h header which stores whether or not
  #      you are linking statically or dynamically.
  #
  #   2. Force all of users to set the the macro themselves.  If they
  #      use cmake, you can set -DAT_CORE_STATIC_WINDOWS=1 as a PUBLIC
  #      compile option, in which case cmake will automatically
  #      add the macro for you.
  #
  # Which one is better? Well, it depends: they trade off implementor
  # ease versus user ease: (1) is more work for the library author
  # but the user doesn't have to worry about it; (2) requires the user
  # to set the macro themselves... but only if they don't use cmake.
  #
  # So, which is appropriate in our situation?  In my mind, here is
  # the distinguishing factor: it is more common to distribute
  # DLLs, since they don't require you to line up the CRT version
  # (/MD, /MDd, /MT, /MTd) and MSVC version at the use site.  So,
  # if a user is already in the business of static linkage, they're
  # already in "expert user" realm.  So, I've decided that at this
  # point in time, the simplicity of implementation of (2) wins out.
  #
  # NB: This must be target_compile_definitions, not target_compile_options,
  # as the latter is not respected by nvcc
  target_compile_definitions(torch_cpu PUBLIC "AT_CORE_STATIC_WINDOWS=1")
endif()
if(MSVC AND BUILD_SHARED_LIBS)
  # ONNX is linked statically and needs to be exported from this library
  # to be used externally. Make sure that references match the export.
  target_compile_options(torch_cpu PRIVATE "-DONNX_BUILD_MAIN_LIB")
endif()

caffe2_interface_library(torch_cpu torch_cpu_library)

if(USE_CUDA)
  caffe2_interface_library(torch_cuda torch_cuda_library)
elseif(USE_ROCM)
  caffe2_interface_library(torch_hip torch_hip_library)
endif()

caffe2_interface_library(torch torch_library)

install(TARGETS torch_cpu torch_cpu_library EXPORT Caffe2Targets DESTINATION "${TORCH_INSTALL_LIB_DIR}")
if(USE_CUDA)
  install(TARGETS torch_cuda torch_cuda_library EXPORT Caffe2Targets DESTINATION "${TORCH_INSTALL_LIB_DIR}")
elseif(USE_ROCM)
  install(TARGETS torch_hip torch_hip_library EXPORT Caffe2Targets DESTINATION "${TORCH_INSTALL_LIB_DIR}")
endif()
install(TARGETS torch torch_library EXPORT Caffe2Targets DESTINATION "${TORCH_INSTALL_LIB_DIR}")

target_link_libraries(torch PUBLIC torch_cpu_library)
if(USE_CUDA)
  target_link_libraries(torch PUBLIC torch_cuda_library)
elseif(USE_ROCM)
  target_link_libraries(torch PUBLIC torch_hip_library)
endif()

list(APPEND Caffe2_MAIN_LIBS torch_library)
if(USE_TBB)
  list(APPEND Caffe2_MAIN_LIBS tbb)
endif()

# Install PDB files for MSVC builds
if(MSVC AND BUILD_SHARED_LIBS)
  install(FILES $<TARGET_PDB_FILE:torch_cpu> DESTINATION "${TORCH_INSTALL_LIB_DIR}" OPTIONAL)
  if(USE_CUDA)
    install(FILES $<TARGET_PDB_FILE:torch_cuda> DESTINATION "${TORCH_INSTALL_LIB_DIR}" OPTIONAL)
  elseif(USE_ROCM)
    install(FILES $<TARGET_PDB_FILE:torch_hip> DESTINATION "${TORCH_INSTALL_LIB_DIR}" OPTIONAL)
  endif()
endif()

# ---[ CUDA library.
if(USE_CUDA)

  target_link_libraries(torch_cuda INTERFACE torch::cudart)
  target_link_libraries(torch_cuda PUBLIC c10_cuda)

  target_link_libraries(torch_cuda PUBLIC ${TORCH_CUDA_LIBRARIES})

  target_include_directories(
      torch_cuda INTERFACE $<INSTALL_INTERFACE:include>)
  target_include_directories(
      torch_cuda PRIVATE ${Caffe2_GPU_INCLUDE})
  target_link_libraries(
      torch_cuda PRIVATE ${Caffe2_CUDA_DEPENDENCY_LIBS})

  # These public dependencies must go after the previous dependencies, as the
  # order of the libraries in the linker call matters here when statically
  # linking; libculibos and cublas must be last.
  target_link_libraries(torch_cuda PUBLIC torch_cpu_library ${Caffe2_PUBLIC_CUDA_DEPENDENCY_LIBS})


endif()


# Note [Global dependencies]
# Some libraries (e.g. OpenMPI) like to dlopen plugins after they're initialized,
# and they assume that all of their symbols will be available in the global namespace.
# On the other hand we try to be good citizens and avoid polluting the symbol
# namespaces, so libtorch is loaded with all its dependencies in a local scope.
# That usually leads to missing symbol errors at run-time, so to avoid a situation like
# this we have to preload those libs in a global namespace.
if(BUILD_SHARED_LIBS)
  add_library(torch_global_deps SHARED ${TORCH_SRC_DIR}/csrc/empty.c)
  set_target_properties(torch_global_deps PROPERTIES LINKER_LANGUAGE C)
  if(USE_MPI)
      target_link_libraries(torch_global_deps ${MPI_CXX_LIBRARIES})
  endif()
  target_link_libraries(torch_global_deps ${MKL_LIBRARIES})
  # The CUDA libraries are linked here for a different reason: in some
  # cases we load these libraries with ctypes, and if they weren't opened
  # with RTLD_GLOBAL, we'll do the "normal" search process again (and
  # not find them, because they're usually in non-standard locations)
  if(USE_CUDA)
    target_link_libraries(torch_global_deps ${TORCH_CUDA_LIBRARIES})
    target_link_libraries(torch_global_deps ${Caffe2_PUBLIC_CUDA_DEPENDENCY_LIBS})
    target_link_libraries(torch_global_deps torch::cudart)
  endif()

  install(TARGETS torch_global_deps DESTINATION "${TORCH_INSTALL_LIB_DIR}")
endif()

# ---[ Caffe2 HIP sources.
if(USE_ROCM)
  # Call again since Caffe2_HIP_INCLUDE is extended with ATen include dirs.
  # Get Compile Definitions from the directory (FindHIP.cmake bug)
  get_directory_property(MY_DEFINITIONS COMPILE_DEFINITIONS)
  if(MY_DEFINITIONS)
    foreach(_item ${MY_DEFINITIONS})
      list(APPEND HIP_HCC_FLAGS "-D${_item}")
    endforeach()
  endif()

  # Call again since Caffe2_HIP_INCLUDE is extended with ATen include dirs.
  hip_include_directories(${Caffe2_HIP_INCLUDE})

  # Since PyTorch files contain HIP headers, these flags are required for the necessary definitions to be added.
  target_compile_options(torch_hip PUBLIC ${HIP_CXX_FLAGS})  # experiment
  target_link_libraries(torch_hip PUBLIC c10_hip)

  if(NOT INTERN_BUILD_MOBILE)
    # TODO: Cut this over to ATEN_HIP_FILES_GEN_LIB.  At the moment, we
    # only generate CUDA files
    # NB: This dependency must be PRIVATE, because we don't install
    # ATEN_CUDA_FILES_GEN_LIB (it's a synthetic target just to get the
    # correct dependency from generated files.)
    target_link_libraries(torch_hip PRIVATE ATEN_CUDA_FILES_GEN_LIB)
  endif()
  target_link_libraries(torch_hip PUBLIC torch_cpu_library ${Caffe2_HIP_DEPENDENCY_LIBS})

  # Since PyTorch files contain HIP headers, this is also needed to capture the includes.
  target_include_directories(torch_hip PRIVATE ${Caffe2_HIP_INCLUDE})
  target_include_directories(torch_hip INTERFACE $<INSTALL_INTERFACE:include>)
endif()

# ---[ Test binaries.
if(BUILD_TEST)
  foreach(test_src ${Caffe2_CPU_TEST_SRCS})
    get_filename_component(test_name ${test_src} NAME_WE)
    add_executable(${test_name} "${test_src}")
    target_link_libraries(${test_name} ${Caffe2_MAIN_LIBS} gtest_main)
    target_include_directories(${test_name} PRIVATE $<INSTALL_INTERFACE:include>)
    target_include_directories(${test_name} PRIVATE ${Caffe2_CPU_INCLUDE})
    add_test(NAME ${test_name} COMMAND $<TARGET_FILE:${test_name}>)
    if(INSTALL_TEST)
      install(TARGETS ${test_name} DESTINATION test)
      # Install PDB files for MSVC builds
      if(MSVC AND BUILD_SHARED_LIBS)
        install(FILES $<TARGET_PDB_FILE:${test_name}> DESTINATION test OPTIONAL)
      endif()
    endif()
  endforeach()

  if(USE_CUDA)
    foreach(test_src ${Caffe2_GPU_TEST_SRCS})
      get_filename_component(test_name ${test_src} NAME_WE)
      cuda_add_executable(${test_name} "${test_src}")
      target_link_libraries(${test_name} ${Caffe2_MAIN_LIBS} gtest_main)
      target_include_directories(${test_name} PRIVATE $<INSTALL_INTERFACE:include>)
      target_include_directories(${test_name} PRIVATE ${Caffe2_CPU_INCLUDE})
      add_test(NAME ${test_name} COMMAND $<TARGET_FILE:${test_name}>)
      if(INSTALL_TEST)
        install(TARGETS ${test_name} DESTINATION test)
        # Install PDB files for MSVC builds
        if(MSVC AND BUILD_SHARED_LIBS)
          install(FILES $<TARGET_PDB_FILE:${test_name}> DESTINATION test OPTIONAL)
        endif()
      endif()
    endforeach()
  endif()

  if(USE_ROCM)
    foreach(test_src ${Caffe2_HIP_TEST_SRCS})
      get_filename_component(test_name ${test_src} NAME_WE)
      add_executable(${test_name} "${test_src}")
      target_link_libraries(${test_name} ${Caffe2_MAIN_LIBS} gtest_main)
      target_include_directories(${test_name} PRIVATE $<INSTALL_INTERFACE:include>)
      target_include_directories(${test_name} PRIVATE ${Caffe2_CPU_INCLUDE} ${Caffe2_HIP_INCLUDE})
      target_compile_options(${test_name} PRIVATE ${HIP_CXX_FLAGS})
      add_test(NAME ${test_name} COMMAND $<TARGET_FILE:${test_name}>)
      if(INSTALL_TEST)
        install(TARGETS ${test_name} DESTINATION test)
      endif()
    endforeach()
  endif()

  # For special tests that explicitly uses dependencies, we add them here
  if(USE_MPI)
    target_link_libraries(mpi_test ${MPI_CXX_LIBRARIES})
    if(USE_CUDA)
      target_link_libraries(mpi_gpu_test ${MPI_CXX_LIBRARIES})
    endif()
  endif()
endif()

# Note: we only install the caffe2 python files if BUILD_CAFFE2_OPS is ON
# This is because the build rules here written in such a way that they always
# appear to need to be re-run generating >600 pieces of work during the pytorch
# rebuild step. The long-term fix should be to clean up these rules so they
# only rerun when needed.

if(BUILD_PYTHON)
  # Python site-packages
  # Get canonical directory for python site packages (relative to install
  # location).  It varies from system to system.
  # We should pin the path separator to the forward slash on Windows.
  # More details can be seen at
  # https://github.com/pytorch/pytorch/tree/master/tools/build_pytorch_libs.bat#note-backslash-munging-on-windows
  pycmd(PYTHON_SITE_PACKAGES "
      import os
      from distutils import sysconfig
      print(sysconfig.get_python_lib(prefix=''))
  ")
  file(TO_CMAKE_PATH ${PYTHON_SITE_PACKAGES} PYTHON_SITE_PACKAGES)
  set(PYTHON_SITE_PACKAGES ${PYTHON_SITE_PACKAGES} PARENT_SCOPE) # for Summary
  # ---[ Options.
  set(PYTHON_LIB_REL_PATH "${PYTHON_SITE_PACKAGES}" CACHE STRING "Python installation path (relative to CMake installation prefix)")
  message(STATUS "Using ${PYTHON_LIB_REL_PATH} as python relative installation path")
  # Python extension suffix
  # Try to get from python through sysconfig.get_env_var('EXT_SUFFIX') first,
  # fallback to ".pyd" if windows and ".so" for all others.
  pycmd(PY_EXT_SUFFIX "
      from distutils import sysconfig
      ext_suffix = sysconfig.get_config_var('EXT_SUFFIX')
      print(ext_suffix if ext_suffix else '')
  ")
  if("${PY_EXT_SUFFIX}" STREQUAL "")
    if(MSVC)
      set(PY_EXT_SUFFIX ".pyd")
    else()
      set(PY_EXT_SUFFIX ".so")
    endif()
  endif()

  # Allow different install locations for libcaffe2
  # For setuptools installs (that all build Python), install libcaffe2 into
  # site-packages, alongside the torch libraries. The pybind11 library needs
  # an rpath to the torch library folder
  # For cmake installs, including c++ only installs, install libcaffe2 into
  # CMAKE_INSTALL_PREFIX/lib . The pybind11 library can have a hardcoded
  # rpath
  set(caffe2_pybind11_rpath "${_rpath_portable_origin}")
  if(${BUILDING_WITH_TORCH_LIBS})
    # site-packages/caffe2/python/caffe2_pybind11_state
    # site-packages/torch/lib
    set(caffe2_pybind11_rpath "${_rpath_portable_origin}/../../torch/lib")
  endif(${BUILDING_WITH_TORCH_LIBS})

  # Must also include `CMAKE_SHARED_LINKER_FLAGS` in linker flags for
  # `caffe2_pybind11_state_*` targets because paths to required libraries may
  # need to be found there (e.g., specifying path to `libiomp5` with `LDFLAGS`).
  set(_caffe2_pybind11_state_linker_flags "${CMAKE_SHARED_LINKER_FLAGS}")
  if(APPLE)
    set(_caffe2_pybind11_state_linker_flags "${_caffe2_pybind11_state_linker_flags} -undefined dynamic_lookup")
  endif()

  # ---[ Python.
  add_library(caffe2_pybind11_state MODULE ${Caffe2_CPU_PYTHON_SRCS})
  if(NOT MSVC)
    set_target_properties(caffe2_pybind11_state PROPERTIES COMPILE_FLAGS "-fvisibility=hidden")
  endif()
  set_target_properties(caffe2_pybind11_state PROPERTIES PREFIX "" DEBUG_POSTFIX "")
  set_target_properties(caffe2_pybind11_state PROPERTIES SUFFIX ${PY_EXT_SUFFIX})
  set_target_properties(caffe2_pybind11_state PROPERTIES LINK_FLAGS "${_caffe2_pybind11_state_linker_flags}")
  target_include_directories(caffe2_pybind11_state PRIVATE $<INSTALL_INTERFACE:include>)
  target_include_directories(caffe2_pybind11_state PRIVATE ${Caffe2_CPU_INCLUDE})

  target_link_libraries(
      caffe2_pybind11_state torch_library)
  if(WIN32)
    target_link_libraries(caffe2_pybind11_state ${PYTHON_LIBRARIES})
    target_link_libraries(caffe2_pybind11_state onnx_proto)
  endif(WIN32)

  # Install caffe2_pybind11_state(_gpu|hip) in site-packages/caffe2/python,
  # so it needs an rpath to find libcaffe2
  set_target_properties(
      caffe2_pybind11_state PROPERTIES LIBRARY_OUTPUT_DIRECTORY
      ${CMAKE_BINARY_DIR}/caffe2/python)
  install(TARGETS caffe2_pybind11_state DESTINATION "${PYTHON_LIB_REL_PATH}/caffe2/python")
  if(MSVC AND BUILD_SHARED_LIBS)
    install(FILES $<TARGET_PDB_FILE:caffe2_pybind11_state> DESTINATION "${PYTHON_LIB_REL_PATH}/caffe2/python" OPTIONAL)
  endif()
  set_target_properties(caffe2_pybind11_state PROPERTIES INSTALL_RPATH "${caffe2_pybind11_rpath}")

  if(USE_CUDA)
    add_library(caffe2_pybind11_state_gpu MODULE ${Caffe2_GPU_PYTHON_SRCS})
    if(NOT MSVC)
      set_target_properties(caffe2_pybind11_state_gpu PROPERTIES COMPILE_FLAGS "-fvisibility=hidden")
    endif()
    set_target_properties(caffe2_pybind11_state_gpu PROPERTIES PREFIX "" DEBUG_POSTFIX "")
    set_target_properties(caffe2_pybind11_state_gpu PROPERTIES SUFFIX ${PY_EXT_SUFFIX})
    set_target_properties(caffe2_pybind11_state_gpu PROPERTIES LINK_FLAGS "${_caffe2_pybind11_state_linker_flags}")
    target_include_directories(caffe2_pybind11_state_gpu PRIVATE $<INSTALL_INTERFACE:include>)
    target_include_directories(caffe2_pybind11_state_gpu PRIVATE ${Caffe2_CPU_INCLUDE})
    target_link_libraries(caffe2_pybind11_state_gpu torch_library)
    if(WIN32)
      target_link_libraries(caffe2_pybind11_state_gpu ${PYTHON_LIBRARIES})
      target_link_libraries(caffe2_pybind11_state_gpu onnx_proto)
    endif(WIN32)

    # Install with same rpath as non-gpu caffe2_pybind11_state
    set_target_properties(
        caffe2_pybind11_state_gpu PROPERTIES LIBRARY_OUTPUT_DIRECTORY
        ${CMAKE_BINARY_DIR}/caffe2/python)
    install(TARGETS caffe2_pybind11_state_gpu DESTINATION "${PYTHON_LIB_REL_PATH}/caffe2/python")
    if(MSVC AND BUILD_SHARED_LIBS)
      install(FILES $<TARGET_PDB_FILE:caffe2_pybind11_state_gpu> DESTINATION "${PYTHON_LIB_REL_PATH}/caffe2/python" OPTIONAL)
    endif()
    set_target_properties(caffe2_pybind11_state_gpu PROPERTIES INSTALL_RPATH "${caffe2_pybind11_rpath}")
  endif()

  if(USE_ROCM)
    add_library(caffe2_pybind11_state_hip MODULE ${Caffe2_HIP_PYTHON_SRCS})
    if(NOT MSVC)
      target_compile_options(caffe2_pybind11_state_hip PRIVATE ${HIP_CXX_FLAGS} -fvisibility=hidden)
    endif()
    set_target_properties(caffe2_pybind11_state_hip PROPERTIES PREFIX "")
    set_target_properties(caffe2_pybind11_state_hip PROPERTIES SUFFIX ${PY_EXT_SUFFIX})
    set_target_properties(caffe2_pybind11_state_hip PROPERTIES LINK_FLAGS "${_caffe2_pybind11_state_linker_flags}")
    target_include_directories(caffe2_pybind11_state_hip PRIVATE $<INSTALL_INTERFACE:include>)
    target_include_directories(caffe2_pybind11_state_hip PRIVATE ${Caffe2_CPU_INCLUDE} ${Caffe2_HIP_INCLUDE})
    target_link_libraries(caffe2_pybind11_state_hip torch_library)
    if(WIN32)
      target_link_libraries(caffe2_pybind11_state_hip ${PYTHON_LIBRARIES})
    endif(WIN32)

    # Install with same rpath as non-hip caffe2_pybind11_state
    set_target_properties(
        caffe2_pybind11_state_hip PROPERTIES LIBRARY_OUTPUT_DIRECTORY
        ${CMAKE_BINARY_DIR}/caffe2/python)
    install(TARGETS caffe2_pybind11_state_hip DESTINATION "${PYTHON_LIB_REL_PATH}/caffe2/python")
    set_target_properties(caffe2_pybind11_state_hip PROPERTIES INSTALL_RPATH "${caffe2_pybind11_rpath}")
  endif()

  if(MSVC AND CMAKE_GENERATOR MATCHES "Visual Studio")
    # If we are building under windows, we will copy the file from
    # build/caffe2/python/{Debug,Release}/caffe2_pybind11_state.pyd
    # to its parent folder so that we can do in-build execution.
    add_custom_target(windows_python_copy_lib ALL)
    add_dependencies(windows_python_copy_lib caffe2_pybind11_state)
    add_custom_command(
        TARGET windows_python_copy_lib POST_BUILD
        COMMAND ${CMAKE_COMMAND} -E copy
        $<TARGET_FILE:caffe2_pybind11_state>
        ${CMAKE_BINARY_DIR}/caffe2/python)
    if(USE_CUDA)
      add_dependencies(windows_python_copy_lib caffe2_pybind11_state_gpu)
      add_custom_command(
          TARGET windows_python_copy_lib POST_BUILD
          COMMAND ${CMAKE_COMMAND} -E copy
          $<TARGET_FILE:caffe2_pybind11_state_gpu>
          ${CMAKE_BINARY_DIR}/caffe2/python)
    endif()
    if(USE_ROCM)
      add_dependencies(windows_python_copy_lib caffe2_pybind11_state_hip)
      add_custom_command(
          TARGET windows_python_copy_lib POST_BUILD
          COMMAND ${CMAKE_COMMAND} -E copy
          $<TARGET_FILE:caffe2_pybind11_state_hip>
          ${CMAKE_BINARY_DIR}/caffe2/python)
    endif()
  endif()

  # Finally, Copy all python files to build directory
  # Create a custom target that copies all python files.
  file(GLOB_RECURSE PYTHON_SRCS RELATIVE ${PROJECT_SOURCE_DIR}
       "${PROJECT_SOURCE_DIR}/caffe2/*.py")

  # generated pb files are copied from build/caffe2 to caffe2
  # if we copied them back to build this would create a build cycle
  # consider removing the need for globs
  filter_list_exclude(PYTHON_SRCS PYTHON_SRCS "proto/.*_pb")

  set(build_files)
  foreach(python_src ${PYTHON_SRCS})
    add_custom_command(OUTPUT ${CMAKE_BINARY_DIR}/${python_src}
                       DEPENDS ${PROJECT_SOURCE_DIR}/${python_src}
                       COMMAND ${CMAKE_COMMAND} -E copy
                       ${PROJECT_SOURCE_DIR}/${python_src}
                       ${CMAKE_BINARY_DIR}/${python_src})
    list(APPEND build_files ${CMAKE_BINARY_DIR}/${python_src})
  endforeach()

  add_custom_target(python_copy_files ALL DEPENDS ${build_files})


  # Install commands
  # Pick up static python files
  install(DIRECTORY ${CMAKE_BINARY_DIR}/caffe2 DESTINATION ${PYTHON_LIB_REL_PATH}
          FILES_MATCHING PATTERN "*.py")
  # Caffe proto files
  install(DIRECTORY ${CMAKE_BINARY_DIR}/caffe DESTINATION ${PYTHON_LIB_REL_PATH}
          FILES_MATCHING PATTERN "*.py")
  # Caffe2 proto files
  install(DIRECTORY ${CMAKE_BINARY_DIR}/caffe2 DESTINATION ${PYTHON_LIB_REL_PATH}
          FILES_MATCHING PATTERN "*.py")
endif()

# Finally, set the Caffe2_MAIN_LIBS variable in the parent scope.
set(Caffe2_MAIN_LIBS ${Caffe2_MAIN_LIBS} PARENT_SCOPE)<|MERGE_RESOLUTION|>--- conflicted
+++ resolved
@@ -52,12 +52,7 @@
 # Note: the folders that are being commented out have not been properly
 # addressed yet.
 
-<<<<<<< HEAD
 if(NOT MSVC)
-=======
-# For pthreadpool_new_if_impl. TODO: Remove when threadpools are unitied.
-if(NOT MSVC AND USE_XNNPACK)
->>>>>>> c38dcd45
   if(NOT TARGET fxdiv)
     set(FXDIV_BUILD_TESTS OFF CACHE BOOL "")
     set(FXDIV_BUILD_BENCHMARKS OFF CACHE BOOL "")
