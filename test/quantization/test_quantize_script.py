--- conflicted
+++ resolved
@@ -1256,17 +1256,10 @@
             # and conv2d_prepack is folded
             FileCheck().check_count("aten::quantize_per_tensor", 1, exactly=True) \
                        .run(model.graph)
-<<<<<<< HEAD
 
             FileCheck().check_not("quantized::conv{}d_prepack".format(dim)) \
                        .run(model.graph)
 
-=======
-
-            FileCheck().check_not("quantized::conv{}d_prepack".format(dim)) \
-                       .run(model.graph)
-
->>>>>>> ac8d63a5
     @skipIfNoFBGEMM
     def test_quantized_conv_relu(self):
         """tests for conv1d_relu/conv2d_relu/conv3d_relu"""
