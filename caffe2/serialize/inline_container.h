#pragma once

#include <cerrno>
#include <cstdio>
#include <cstring>
#include <fstream>
#include <istream>
#include <ostream>

#include <c10/core/Allocator.h>
#include <c10/core/Backend.h>

#include "caffe2/serialize/istream_adapter.h"
#include "caffe2/serialize/read_adapter_interface.h"

extern "C" {
typedef struct mz_zip_archive mz_zip_archive;
}

// PyTorch containers are a special zip archive with the following layout
// archive_name.zip contains:
//    archive_name/
//        version # a file with a single decimal number written in ascii,
//                # used to establish the version of the archive format
//        model.json # overall model description, this is a json output of
//                   # ModelDef from torch.proto
//        # the following names are by convention only, model.json will
//        # refer to these files by full names
//        tensors/
//          0 # flat storage for tensor data, meta-data about shapes, etc. is
//            # in model.json
//          1
//          ...
//        # code entries will only exist for modules that have methods attached
//        code/
//          archive_name.py # serialized torch script code (python syntax, using
//          PythonPrint) archive_name_my_submodule.py # submodules have separate
//          files
//
// The PyTorchStreamWriter also ensures additional useful properties for these
// files
// 1. All files are stored uncompressed.
// 2. All files in the archive are aligned to 64 byte boundaries such that
//    it is possible to mmap the entire file and get an aligned pointer to
//    tensor data.
// 3. We universally write in ZIP64 format for consistency.

// The PyTorchStreamReader also provides additional properties:
// 1. It can read zip files that are created with common
//    zip tools. This means that even though our writer doesn't compress files,
//    the reader can still read files that were compressed.
// 2. It provides a getRecordOffset function which returns the offset into the
//    raw file where file data lives. If the file was written with
//    PyTorchStreamWriter it is guaranteed to be 64 byte aligned.

// PyTorchReader/Writer handle checking the version number on the archive format
// and ensure that all files are written to a archive_name directory so they
// unzip cleanly.

// When developing this format we want to pay particular attention to the
// following use cases:
//
// -- Reading --
// 1) Reading with full random access
//   a) Reading with file api's such as fread()
//   b) mmaping the file and jumping around the mapped region
// 2) Reading with 1-pass sequential access
//      -> A reader will need to build up a data structure of parsed structures
//         as it reads
//
// -- Writing --
// 1) Writing with full random access
// 2) Writing with 1-pass sequential access
//      -> We must take care not to require updating values that have already
//         been written. We place the variable-length index at the end and do
//         not put any indicies into the header to fulfill this constraint.

// The model.json, which contains all the metadata information,
// should be written as the last file. One reason is that the size of tensor
// data is usually stable. As long as the shape and type of the tensor do not
// change, the size of the data won't change. On the other sied, the size of the
// serialized model is likely to change, so we store it as the last record, and
// we don't need to move previous records when updating the model data.

// The zip format is sufficiently flexible to handle the above use-case.
// it puts its central directory at the end of the archive and we write
// model.json as the last file when writing after we have accumulated all
// other information.

namespace caffe2 {
namespace serialize {

constexpr uint64_t kMinSupportedFileFormatVersion = 0x1L;
constexpr uint64_t kMaxSupportedFileFormatVersion = 0x4L;

// Versions (i.e. why was the version number bumped?)
// 1. Initial version
// 2. Removed op_version_set version numbers
// 3. Added type tags to pickle serialization of container types
<<<<<<< HEAD
// 4. Stopped integer division using torch.div
//      (implemented a versioned symbol for versions 0-3)
constexpr uint64_t kProducedFileFormatVersion = 0x4L;
=======
// 4. (Currently read-only) Will change torch.div to throw a runtime error
//      when it would have performed floor division. Bumping the version counter
//      will let us presever torch.div's historic behavior for programs
//      serialized with file formats 1--3.
constexpr uint64_t kProducedFileFormatVersion = 0x3L;
>>>>>>> 876b9591

// Writer-specific constants
constexpr uint64_t kFieldAlignment = 64;

class CAFFE2_API PyTorchStreamReader final {
 public:
  explicit PyTorchStreamReader(const std::string& file_name);
  explicit PyTorchStreamReader(std::istream* in);
  explicit PyTorchStreamReader(std::unique_ptr<ReadAdapterInterface> in);

  // return dataptr, size
  std::tuple<at::DataPtr, size_t> getRecord(const std::string& name);
  size_t getRecordOffset(const std::string& name);
  bool hasRecord(const std::string& name);
  std::vector<std::string> getAllRecords();

  ~PyTorchStreamReader();
  uint64_t version() const {
    return version_;
  }

 private:
  void init();
  size_t read(uint64_t pos, char* buf, size_t n);
  void valid(const char* what, const char* info = "");
  size_t getRecordID(const std::string& name);

  friend size_t
  istream_read_func(void* pOpaque, uint64_t file_ofs, void* pBuf, size_t n);
  std::unique_ptr<mz_zip_archive> ar_;
  std::string archive_name_;
  std::string archive_name_plus_slash_;
  std::unique_ptr<ReadAdapterInterface> in_;
  int64_t version_;
};

class CAFFE2_API PyTorchStreamWriter final {
 public:
  explicit PyTorchStreamWriter(std::string archive_name);
  explicit PyTorchStreamWriter(
      const std::function<size_t(const void*, size_t)>& writer_func);

  void writeRecord(
      const std::string& name,
      const void* data,
      size_t size,
      bool compress = false);
  void writeEndOfFile();

  bool finalized() const {
    return finalized_;
  }

  const std::string& archiveName() {
    return archive_name_;
  }

  ~PyTorchStreamWriter();

 private:
  void setup(const std::string& file_name);
  void valid(const char* what, const char* info = "");
  size_t current_pos_ = 0;
  std::unique_ptr<mz_zip_archive> ar_;
  std::string archive_name_;
  std::string archive_name_plus_slash_;
  std::string padding_;
  std::ofstream file_stream_;
  std::function<size_t(const void*, size_t)> writer_func_;
  bool finalized_ = false;
  bool err_seen_ = false;
  friend size_t ostream_write_func(
      void* pOpaque,
      uint64_t file_ofs,
      const void* pBuf,
      size_t n);
};

} // namespace serialize
} // namespace caffe2<|MERGE_RESOLUTION|>--- conflicted
+++ resolved
@@ -97,17 +97,9 @@
 // 1. Initial version
 // 2. Removed op_version_set version numbers
 // 3. Added type tags to pickle serialization of container types
-<<<<<<< HEAD
 // 4. Stopped integer division using torch.div
-//      (implemented a versioned symbol for versions 0-3)
+//      (a versioned symbol preserves the historic behavior of versions 1--3)
 constexpr uint64_t kProducedFileFormatVersion = 0x4L;
-=======
-// 4. (Currently read-only) Will change torch.div to throw a runtime error
-//      when it would have performed floor division. Bumping the version counter
-//      will let us presever torch.div's historic behavior for programs
-//      serialized with file formats 1--3.
-constexpr uint64_t kProducedFileFormatVersion = 0x3L;
->>>>>>> 876b9591
 
 // Writer-specific constants
 constexpr uint64_t kFieldAlignment = 64;
