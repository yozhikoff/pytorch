#!/usr/bin/env python

from __future__ import print_function

import argparse
from datetime import datetime
import modulefinder
import os
import shutil
import signal
import subprocess
import sys
import tempfile

import torch
import torch._six
from torch.utils import cpp_extension
from torch.testing._internal.common_utils import TEST_WITH_ROCM, shell
import torch.distributed as dist

TESTS = [
    'test_autograd',
    'test_bundled_inputs',
    'test_complex',
    'test_cpp_api_parity',
    'test_cpp_extensions_aot_no_ninja',
    'test_cpp_extensions_aot_ninja',
    'test_cpp_extensions_jit',
    'distributed/test_c10d',
    'distributed/test_c10d_spawn',
    'test_cuda',
    'test_jit_cuda_fuser',
    'test_cuda_primary_ctx',
    'test_dataloader',
    'distributed/test_data_parallel',
    'distributed/test_distributed',
    'test_distributions',
    'test_expecttest',
    'test_indexing',
    'test_jit',
    'test_logging',
    'test_mkldnn',
    'test_multiprocessing',
    'test_multiprocessing_spawn',
    'distributed/test_nccl',
    'test_nn',
    'test_numba_integration',
    'test_optim',
    'test_mobile_optimizer',
    'test_xnnpack_integration',
    'test_quantization',
    'test_sparse',
    'test_serialization',
    'test_show_pickle',
    'test_torch',
    'test_type_info',
    'test_type_hints',
    'test_utils',
    'test_namedtuple_return_api',
    'test_jit_profiling',
    'test_jit_legacy',
    'test_jit_fuser_legacy',
    'test_tensorboard',
    'test_namedtensor',
    'test_type_promotion',
    'test_jit_disabled',
    'test_function_schema',
    'test_overrides',
    'test_jit_fuser_te',
    'test_tensorexpr',
<<<<<<< HEAD
    'distributed/nn/jit/test_instantiator',
    'distributed/nn/api/test_remote_module_spawn',
=======
    'test_openmp',
>>>>>>> d602950c
    'distributed/rpc/faulty_agent/test_dist_autograd_spawn',
    'distributed/rpc/faulty_agent/test_rpc_spawn',
    'distributed/rpc/jit/test_dist_autograd_spawn',
    'distributed/rpc/tensorpipe/test_dist_autograd_spawn',
    'distributed/rpc/tensorpipe/test_dist_optimizer_spawn',
    'distributed/rpc/tensorpipe/test_rpc_spawn',
    'distributed/rpc/test_dist_autograd_spawn',
    'distributed/rpc/test_dist_optimizer_spawn',
    'distributed/rpc/test_rpc_spawn',
    'test_jit_py3',
    'test_determination',
    'distributed/rpc/jit/test_rpc_spawn',
    'distributed/rpc/faulty_agent/test_rpc_spawn',
    'test_futures',
    'distributed/test_ddp_under_dist_autograd',
]

WINDOWS_BLACKLIST = [
    'distributed/nn/jit/test_instantiator',
    'distributed/nn/api/test_remote_module_spawn',
    'distributed/rpc/faulty_agent/test_dist_autograd_spawn',
    'distributed/rpc/faulty_agent/test_rpc_spawn',
    'distributed/rpc/jit/test_dist_autograd_spawn',
    'distributed/rpc/jit/test_rpc_spawn',
    'distributed/rpc/tensorpipe/test_dist_autograd_spawn',
    'distributed/rpc/tensorpipe/test_dist_optimizer_spawn',
    'distributed/rpc/tensorpipe/test_rpc_spawn',
    'distributed/rpc/test_dist_autograd_spawn',
    'distributed/rpc/test_dist_optimizer_spawn',
    'distributed/rpc/test_rpc_spawn',
    'distributed/test_distributed',
    'distributed/test_ddp_under_dist_autograd',
]

ROCM_BLACKLIST = [
    'distributed/nn/jit/test_instantiator',
    'distributed/nn/api/test_remote_module_spawn',
    'distributed/rpc/faulty_agent/test_dist_autograd_spawn',
    'distributed/rpc/faulty_agent/test_rpc_spawn',
    'distributed/rpc/jit/test_dist_autograd_spawn',
    'distributed/rpc/jit/test_rpc_spawn',
    'distributed/rpc/tensorpipe/test_dist_autograd_spawn',
    'distributed/rpc/tensorpipe/test_dist_optimizer_spawn',
    'distributed/rpc/tensorpipe/test_rpc_spawn',
    'distributed/rpc/test_dist_autograd_spawn',
    'distributed/test_ddp_under_dist_autograd',
    'distributed/rpc/test_dist_optimizer_spawn',
    'distributed/rpc/test_rpc_spawn',
    'test_determination',
    'test_multiprocessing',
    'test_jit_simple',
    'test_jit_legacy',
    'test_jit_fuser_legacy',
    'test_tensorexpr',
    'test_type_hints',
]

RUN_PARALLEL_BLACKLIST = [
    'test_cpp_extensions_jit',
    'test_expecttest',
    'test_jit_disabled',
    'test_mobile_optimizer',
    'test_multiprocessing',
    'test_multiprocessing_spawn',
    'test_namedtuple_return_api',
    'test_overrides',
    'test_show_pickle',
    'test_tensorexpr',
    'test_cuda_primary_ctx',
] + [test for test in TESTS if test.startswith('distributed/')]

# These tests are slow enough that it's worth calculating whether the patch
# touched any related files first.
SLOW_TESTS = [
    'test_nn',
    'test_autograd',
    'test_cpp_extensions_jit',
    'test_jit_legacy',
    'test_dataloader',
    'test_overrides',
    'test_jit',
    'test_jit_profiling',
    'test_torch',
    'distributed/nn/jit/test_instantiator',
    'distributed/nn/api/test_remote_module_spawn',
    'distributed/test_distributed',
    'distributed/rpc/tensorpipe/test_dist_autograd_spawn',
    'distributed/rpc/tensorpipe/test_dist_optimizer_spawn',
    'distributed/rpc/tensorpipe/test_rpc_spawn',
    'distributed/rpc/test_dist_autograd_spawn',
    'distributed/rpc/test_rpc_spawn',
    'distributed/test_ddp_under_dist_autograd',
    'test_cuda',
    'test_cuda_primary_ctx',
    'test_cpp_extensions_aot_ninja',
    'test_cpp_extensions_aot_no_ninja',
    'test_serialization',
    'test_distributions',
    'test_optim',
    'test_utils',
    'test_multiprocessing',
    'test_tensorboard',
    'distributed/test_c10d',
    'distributed/test_c10d_spawn',
    'test_quantization',
    'test_determination',
    'test_futures',
]
_DEP_MODULES_CACHE = {}

DISTRIBUTED_TESTS_CONFIG = {}


if dist.is_available():
    DISTRIBUTED_TESTS_CONFIG['test'] = {
        'WORLD_SIZE': '1'
    }
    if not TEST_WITH_ROCM and dist.is_mpi_available():
        DISTRIBUTED_TESTS_CONFIG['mpi'] = {
            'WORLD_SIZE': '3',
            'TEST_REPORT_SOURCE_OVERRIDE': 'dist-mpi'
        }
    if dist.is_nccl_available():
        DISTRIBUTED_TESTS_CONFIG['nccl'] = {
            'WORLD_SIZE': '2' if torch.cuda.device_count() == 2 else '3',
            'TEST_REPORT_SOURCE_OVERRIDE': 'dist-nccl'
        }
    if not TEST_WITH_ROCM and dist.is_gloo_available():
        DISTRIBUTED_TESTS_CONFIG['gloo'] = {
            'WORLD_SIZE': '2' if torch.cuda.device_count() == 2 else '3',
            'TEST_REPORT_SOURCE_OVERRIDE': 'dist-gloo'
        }

# https://stackoverflow.com/questions/2549939/get-signal-names-from-numbers-in-python
SIGNALS_TO_NAMES_DICT = {getattr(signal, n): n for n in dir(signal)
                         if n.startswith('SIG') and '_' not in n}

CPP_EXTENSIONS_ERROR = """
Ninja (https://ninja-build.org) is required for some of the C++ extensions
tests, but it could not be found. Install ninja with `pip install ninja`
or `conda install ninja`. Alternatively, disable said tests with
`run_test.py --exclude test_cpp_extensions_aot_ninja test_cpp_extensions_jit`.
"""


def print_to_stderr(message):
    print(message, file=sys.stderr)


def run_test(executable, test_module, test_directory, options, *extra_unittest_args):
    unittest_args = options.additional_unittest_args
    if options.verbose:
        unittest_args.append('--verbose')
    if test_module in RUN_PARALLEL_BLACKLIST:
        unittest_args = [arg for arg in unittest_args if not arg.startswith('--run-parallel')]
    # Can't call `python -m unittest test_*` here because it doesn't run code
    # in `if __name__ == '__main__': `. So call `python test_*.py` instead.
    argv = [test_module + '.py'] + unittest_args + list(extra_unittest_args)

    command = executable + argv
    return shell(command, test_directory)


def test_cuda_primary_ctx(executable, test_module, test_directory, options):
    return run_test(executable, test_module, test_directory, options, '--subprocess')


def _test_cpp_extensions_aot(executable, test_module, test_directory, options, use_ninja):
    if use_ninja:
        try:
            cpp_extension.verify_ninja_availability()
        except RuntimeError:
            print(CPP_EXTENSIONS_ERROR)
            return 1

    # Wipe the build folder, if it exists already
    cpp_extensions_test_dir = os.path.join(test_directory, 'cpp_extensions')
    cpp_extensions_test_build_dir = os.path.join(cpp_extensions_test_dir, 'build')
    if os.path.exists(cpp_extensions_test_build_dir):
        shutil.rmtree(cpp_extensions_test_build_dir)

    # Build the test cpp extensions modules
    shell_env = os.environ.copy()
    shell_env['USE_NINJA'] = str(1 if use_ninja else 0)
    cmd = [sys.executable, 'setup.py', 'install', '--root', './install']
    return_code = shell(cmd, cwd=cpp_extensions_test_dir, env=shell_env)
    if return_code != 0:
        return return_code
    if sys.platform != 'win32':
        return_code = shell(cmd,
                            cwd=os.path.join(cpp_extensions_test_dir, 'no_python_abi_suffix_test'),
                            env=shell_env)
        if return_code != 0:
            return return_code

    # "install" the test modules and run tests
    python_path = os.environ.get('PYTHONPATH', '')
    try:
        cpp_extensions = os.path.join(test_directory, 'cpp_extensions')
        install_directory = ''
        # install directory is the one that is named site-packages
        for root, directories, _ in os.walk(os.path.join(cpp_extensions, 'install')):
            for directory in directories:
                if '-packages' in directory:
                    install_directory = os.path.join(root, directory)

        assert install_directory, 'install_directory must not be empty'
        os.environ['PYTHONPATH'] = os.pathsep.join([install_directory, python_path])
        return run_test(executable, test_module, test_directory, options)
    finally:
        os.environ['PYTHONPATH'] = python_path


def test_cpp_extensions_aot_ninja(executable, test_module, test_directory, options):
    return _test_cpp_extensions_aot(executable, 'test_cpp_extensions_aot', test_directory,
                                    options, use_ninja=True)


def test_cpp_extensions_aot_no_ninja(executable, test_module, test_directory, options):
    return _test_cpp_extensions_aot(executable, 'test_cpp_extensions_aot',
                                    test_directory, options, use_ninja=False)


def test_distributed(executable, test_module, test_directory, options):
    mpi_available = subprocess.call('command -v mpiexec', shell=True) == 0
    if options.verbose and not mpi_available:
        print_to_stderr(
            'MPI not available -- MPI backend tests will be skipped')
    config = DISTRIBUTED_TESTS_CONFIG
    for backend, env_vars in config.items():
        if backend == 'mpi' and not mpi_available:
            continue
        for with_init_file in {True, False}:
            tmp_dir = tempfile.mkdtemp()
            if options.verbose:
                with_init = ' with file init_method' if with_init_file else ''
                print_to_stderr(
                    'Running distributed tests for the {} backend{}'.format(
                        backend, with_init))
            os.environ['TEMP_DIR'] = tmp_dir
            os.environ['BACKEND'] = backend
            os.environ['INIT_METHOD'] = 'env://'
            os.environ.update(env_vars)
            if with_init_file:
                if test_module == "test_distributed":
                    init_method = 'file://{}/'.format(tmp_dir)
                else:
                    init_method = 'file://{}/shared_init_file'.format(tmp_dir)
                os.environ['INIT_METHOD'] = init_method
            try:
                os.mkdir(os.path.join(tmp_dir, 'barrier'))
                os.mkdir(os.path.join(tmp_dir, 'test_dir'))
                if backend == 'mpi':
                    # test mpiexec for --noprefix option
                    with open(os.devnull, 'w') as devnull:
                        noprefix_opt = '--noprefix' if subprocess.call(
                            'mpiexec -n 1 --noprefix bash -c ""', shell=True,
                            stdout=devnull, stderr=subprocess.STDOUT) == 0 else ''

                    mpiexec = ['mpiexec', '-n', '3', noprefix_opt] + executable

                    return_code = run_test(mpiexec, test_module,
                                           test_directory, options)
                else:
                    return_code = run_test(executable, test_module, test_directory,
                                           options)
                if return_code != 0:
                    return return_code
            finally:
                shutil.rmtree(tmp_dir)
    return 0


CUSTOM_HANDLERS = {
    'test_cuda_primary_ctx': test_cuda_primary_ctx,
    'test_cpp_extensions_aot_no_ninja': test_cpp_extensions_aot_no_ninja,
    'test_cpp_extensions_aot_ninja': test_cpp_extensions_aot_ninja,
    'distributed/test_distributed': test_distributed,
}


def parse_test_module(test):
    return test.split('.')[0]


class TestChoices(list):
    def __init__(self, *args, **kwargs):
        super(TestChoices, self).__init__(args[0])

    def __contains__(self, item):
        return list.__contains__(self, parse_test_module(item))


def parse_args():
    parser = argparse.ArgumentParser(
        description='Run the PyTorch unit test suite',
        epilog='where TESTS is any of: {}'.format(', '.join(TESTS)))
    parser.add_argument(
        '-v',
        '--verbose',
        action='store_true',
        help='print verbose information and test-by-test results')
    parser.add_argument(
        '--jit',
        '--jit',
        action='store_true',
        help='run all jit tests')
    parser.add_argument(
        '-pt', '--pytest', action='store_true',
        help='If true, use `pytest` to execute the tests. E.g., this runs '
             'TestTorch with pytest in verbose and coverage mode: '
             'python run_test.py -vci torch -pt')
    parser.add_argument(
        '-c', '--coverage', action='store_true', help='enable coverage')
    parser.add_argument(
        '-i',
        '--include',
        nargs='+',
        choices=TestChoices(TESTS),
        default=TESTS,
        metavar='TESTS',
        help='select a set of tests to include (defaults to ALL tests).'
             ' tests can be specified with module name, module.TestClass'
             ' or module.TestClass.test_method')
    parser.add_argument(
        '-x',
        '--exclude',
        nargs='+',
        choices=TESTS,
        metavar='TESTS',
        default=[],
        help='select a set of tests to exclude')
    parser.add_argument(
        '-f',
        '--first',
        choices=TESTS,
        metavar='TESTS',
        help='select the test to start from (excludes previous tests)')
    parser.add_argument(
        '-l',
        '--last',
        choices=TESTS,
        metavar='TESTS',
        help='select the last test to run (excludes following tests)')
    parser.add_argument(
        '--bring-to-front',
        nargs='+',
        choices=TestChoices(TESTS),
        default=[],
        metavar='TESTS',
        help='select a set of tests to run first. This can be used in situations'
             ' where you want to run all tests, but care more about some set, '
             'e.g. after making a change to a specific component')
    parser.add_argument(
        '--ignore-win-blacklist',
        action='store_true',
        help='always run blacklisted windows tests')
    parser.add_argument(
        '--determine-from',
        help='File of affected source filenames to determine which tests to run.')
    parser.add_argument(
        'additional_unittest_args',
        nargs='*',
        help='additional arguments passed through to unittest, e.g., '
             'python run_test.py -i sparse -- TestSparse.test_factory_size_check')
    return parser.parse_args()


def get_executable_command(options):
    if options.coverage:
        executable = ['coverage', 'run', '--parallel-mode', '--source torch']
    else:
        executable = [sys.executable]
    if options.pytest:
        executable += ['-m', 'pytest']
    return executable


def find_test_index(test, selected_tests, find_last_index=False):
    """Find the index of the first or last occurrence of a given test/test module in the list of selected tests.

    This function is used to determine the indices when slicing the list of selected tests when
    ``options.first``(:attr:`find_last_index`=False) and/or ``options.last``(:attr:`find_last_index`=True) are used.

    :attr:`selected_tests` can be a list that contains multiple consequent occurrences of tests
    as part of the same test module, e.g.:

    ```
    selected_tests = ['autograd', 'cuda', **'torch.TestTorch.test_acos',
                     'torch.TestTorch.test_tan', 'torch.TestTorch.test_add'**, 'utils']
    ```

    If :attr:`test`='torch' and :attr:`find_last_index`=False, result should be **2**.
    If :attr:`test`='torch' and :attr:`find_last_index`=True, result should be **4**.

    Arguments:
        test (str): Name of test to lookup
        selected_tests (list): List of tests
        find_last_index (bool, optional): should we lookup the index of first or last
            occurrence (first is default)

    Returns:
        index of the first or last occurrence of the given test
    """
    idx = 0
    found_idx = -1
    for t in selected_tests:
        if t.startswith(test):
            found_idx = idx
            if not find_last_index:
                break
        idx += 1
    return found_idx


def exclude_tests(exclude_list, selected_tests, exclude_message=None):
    for exclude_test in exclude_list:
        tests_copy = selected_tests[:]
        for test in tests_copy:
            if test.startswith(exclude_test):
                if exclude_message is not None:
                    print_to_stderr('Excluding {} {}'.format(test, exclude_message))
                selected_tests.remove(test)
    return selected_tests


def get_selected_tests(options):
    selected_tests = options.include

    if options.bring_to_front:
        to_front = set(options.bring_to_front)
        selected_tests = options.bring_to_front + list(filter(lambda name: name not in to_front,
                                                              selected_tests))

    if options.first:
        first_index = find_test_index(options.first, selected_tests)
        selected_tests = selected_tests[first_index:]

    if options.last:
        last_index = find_test_index(options.last, selected_tests, find_last_index=True)
        selected_tests = selected_tests[:last_index + 1]

    selected_tests = exclude_tests(options.exclude, selected_tests)

    if sys.platform == 'win32' and not options.ignore_win_blacklist:
        target_arch = os.environ.get('VSCMD_ARG_TGT_ARCH')
        if target_arch != 'x64':
            WINDOWS_BLACKLIST.append('cpp_extensions_aot_no_ninja')
            WINDOWS_BLACKLIST.append('cpp_extensions_aot_ninja')
            WINDOWS_BLACKLIST.append('cpp_extensions_jit')
            WINDOWS_BLACKLIST.append('jit')
            WINDOWS_BLACKLIST.append('jit_fuser')

        selected_tests = exclude_tests(WINDOWS_BLACKLIST, selected_tests, 'on Windows')

    elif TEST_WITH_ROCM:
        selected_tests = exclude_tests(ROCM_BLACKLIST, selected_tests, 'on ROCm')

    return selected_tests


def test_impact_of_file(filename):
    """Determine what class of impact this file has on test runs.

    Possible values:
        TORCH - torch python code
        CAFFE2 - caffe2 python code
        TEST - torch test code
        UNKNOWN - may affect all tests
        NONE - known to have no effect on test outcome
        CI - CI configuration files
    """
    parts = filename.split(os.sep)
    if parts[0] in ['.jenkins', '.circleci']:
        return 'CI'
    if parts[0] in ['docs', 'scripts', 'CODEOWNERS', 'README.md']:
        return 'NONE'
    elif parts[0] == 'torch':
        if parts[-1].endswith('.py') or parts[-1].endswith('.pyi'):
            return 'TORCH'
    elif parts[0] == 'caffe2':
        if parts[-1].endswith('.py') or parts[-1].endswith('.pyi'):
            return 'CAFFE2'
    elif parts[0] == 'test':
        if parts[-1].endswith('.py') or parts[-1].endswith('.pyi'):
            return 'TEST'

    return 'UNKNOWN'


def log_test_reason(file_type, filename, test, options):
    if options.verbose:
        print_to_stderr(
            'Determination found {} file {} -- running {}'.format(
                file_type,
                filename,
                test,
            )
        )


def get_dep_modules(test):
    # Cache results in case of repitition
    if test in _DEP_MODULES_CACHE:
        return _DEP_MODULES_CACHE[test]

    repo_root = os.path.dirname(os.path.dirname(os.path.abspath(__file__)))
    test_location = os.path.join(repo_root, 'test', test + '.py')
    finder = modulefinder.ModuleFinder(
        # Ideally exclude all third party modules, to speed up calculation.
        excludes=[
            'scipy',
            'numpy',
            'numba',
            'multiprocessing',
            'sklearn',
            'setuptools',
            'hypothesis',
            'llvmlite',
            'joblib',
            'email',
            'importlib',
            'unittest',
            'urllib',
            'json',
            'collections',
            # Modules below are excluded because they are hitting https://bugs.python.org/issue40350
            # Trigger AttributeError: 'NoneType' object has no attribute 'is_package'
            'mpl_toolkits',
            'google',
            'onnx',
            # Triggers RecursionError
            'mypy'
        ],
    )
    # HACK: some platforms default to ascii, so we can't just run_script :(
    with open(test_location, 'r', encoding='utf-8') as fp:
        finder.load_module('__main__', fp, test_location, ('', 'r', 1))

    dep_modules = set(finder.modules.keys())
    _DEP_MODULES_CACHE[test] = dep_modules
    return dep_modules


def determine_target(test, touched_files, options):
    test = parse_test_module(test)
    # Some tests are faster to execute than to determine.
    if test not in SLOW_TESTS:
        if options.verbose:
            print_to_stderr('Running {} without determination'.format(test))
        return True
    # HACK: "no_ninja" is not a real module
    if test.endswith('_no_ninja'):
        test = test[:(-1 * len('_no_ninja'))]
    if test.endswith('_ninja'):
        test = test[:(-1 * len('_ninja'))]

    dep_modules = get_dep_modules(test)

    for touched_file in touched_files:
        file_type = test_impact_of_file(touched_file)
        if file_type == 'NONE':
            continue
        elif file_type == 'CI':
            # Force all tests to run if any change is made to the CI
            # configurations.
            log_test_reason(file_type, touched_file, test, options)
            return True
        elif file_type == 'UNKNOWN':
            # Assume uncategorized source files can affect every test.
            log_test_reason(file_type, touched_file, test, options)
            return True
        elif file_type in ['TORCH', 'CAFFE2', 'TEST']:
            parts = os.path.splitext(touched_file)[0].split(os.sep)
            touched_module = ".".join(parts)
            # test/ path does not have a "test." namespace
            if touched_module.startswith('test.'):
                touched_module = touched_module.split('test.')[1]
            if (
                touched_module in dep_modules
                or touched_module == test.replace('/', '.')
            ):
                log_test_reason(file_type, touched_file, test, options)
                return True

    # If nothing has determined the test has run, don't run the test.
    if options.verbose:
        print_to_stderr('Determination is skipping {}'.format(test))

    return False


def main():
    options = parse_args()
    executable = get_executable_command(options)  # this is a list
    print_to_stderr('Test executor: {}'.format(executable))
    test_directory = os.path.dirname(os.path.abspath(__file__))
    selected_tests = get_selected_tests(options)

    if options.verbose:
        print_to_stderr('Selected tests: {}'.format(', '.join(selected_tests)))

    if options.coverage:
        shell(['coverage', 'erase'])

    if options.jit:
        selected_tests = filter(lambda test_name: "jit" in test_name, TESTS)

    if options.determine_from is not None and os.path.exists(options.determine_from):
        with open(options.determine_from, 'r') as fh:
            touched_files = [
                os.path.normpath(name.strip()) for name in fh.read().split('\n')
                if len(name.strip()) > 0
            ]
        # HACK: Ensure the 'test' paths can be traversed by Modulefinder
        sys.path.append('test')
        selected_tests = [
            test for test in selected_tests
            if determine_target(test, touched_files, options)
        ]
        sys.path.remove('test')

    for test in selected_tests:

        test_module = parse_test_module(test)

        # Printing the date here can help diagnose which tests are slow
        print_to_stderr('Running {} ... [{}]'.format(test, datetime.now()))
        handler = CUSTOM_HANDLERS.get(test, run_test)
        return_code = handler(executable, test_module, test_directory, options)
        assert isinstance(return_code, int) and not isinstance(
            return_code, bool), 'Return code should be an integer'
        if return_code != 0:
            message = '{} failed!'.format(test)
            if return_code < 0:
                # subprocess.Popen returns the child process' exit signal as
                # return code -N, where N is the signal number.
                signal_name = SIGNALS_TO_NAMES_DICT[-return_code]
                message += ' Received signal: {}'.format(signal_name)
            raise RuntimeError(message)
    if options.coverage:
        shell(['coverage', 'combine'])
        shell(['coverage', 'html'])


if __name__ == '__main__':
    main()<|MERGE_RESOLUTION|>--- conflicted
+++ resolved
@@ -68,12 +68,9 @@
     'test_overrides',
     'test_jit_fuser_te',
     'test_tensorexpr',
-<<<<<<< HEAD
+    'test_openmp',
     'distributed/nn/jit/test_instantiator',
     'distributed/nn/api/test_remote_module_spawn',
-=======
-    'test_openmp',
->>>>>>> d602950c
     'distributed/rpc/faulty_agent/test_dist_autograd_spawn',
     'distributed/rpc/faulty_agent/test_rpc_spawn',
     'distributed/rpc/jit/test_dist_autograd_spawn',
