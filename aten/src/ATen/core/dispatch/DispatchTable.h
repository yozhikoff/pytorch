--- conflicted
+++ resolved
@@ -21,141 +21,6 @@
 
 namespace c10 {
 
-<<<<<<< HEAD
-=======
-namespace impl {
-
-// Take a TensorTypeSet for a Tensor, and combine it with the current thread
-// local valid (implemented) and enabled (not implemented) TensorTypeSets
-// to determine what the actual dispatch TensorTypeId should be.  Unlike
-// Tensor::type_set(), the value of this on a tensor can change depending
-// on TLS.
-//
-// NB: I didn't make this take a Tensor to avoid header include shenanigans.
-//
-// TODO: I'm not sure if this should live in this header or not; the operant
-// question is whether or not we have access to all the relevant TLS at this
-// point.
-static inline TensorTypeId dispatchTypeId(TensorTypeSet ts) {
-  c10::impl::LocalTensorTypeSet local = c10::impl::tls_local_tensor_type_set();
-  return ((ts | local.included_) - local.excluded_).highestPriorityTypeId();
-}
-
-}
-
-namespace detail {
-  struct MultiDispatchTensorTypeSet : at::IterArgs<MultiDispatchTensorTypeSet> {
-    TensorTypeSet ts;
-    void operator()(const at::Tensor& x) {
-      ts = ts | x.type_set();
-    }
-    void operator()(const TensorOptions& x) {
-      ts = ts | x.type_set();
-    }
-    void operator()(at::ArrayRef<at::Tensor> xs) {
-      for (const auto& x : xs) {
-        ts = ts | x.type_set();
-      }
-    }
-    template <typename T>
-    void operator()(const T& x) {
-      // do nothing
-    }
-  };
-
-  struct TensorOptionsAccumulator : at::IterArgs<TensorOptionsAccumulator> {
-    TensorOptions options;
-    void operator()(ScalarType dtype) {
-      options = options.dtype(dtype);
-    }
-    void operator()(Device device) {
-      options = options.device(device);
-    }
-    void operator()(Layout layout) {
-      options = options.layout(layout);
-    }
-    template <typename T>
-    void operator()(const T& x) {
-      // do nothing
-    }
-  };
-
-  template<class Arg> using arg_is_tensor_option_arg = guts::typelist::contains<
-    guts::typelist::typelist<ScalarType, Layout, Device>,
-    guts::remove_const_t<guts::remove_reference_t<Arg>>
-  >;
-  template<class... Args> using args_have_tensor_options = guts::disjunction<
-    arg_is_tensor_option_arg<Args>...
-  >;
-
-  // NB: take by const reference (Don't do universal forwarding here! You
-  // don't want to move into this function!)
-  template <typename... Args>
-  TensorTypeSet multi_dispatch_tensor_type_set(const Args&... args) {
-    auto type_set = MultiDispatchTensorTypeSet().apply(args...);
-    // If any argument is of type ScalarType, Layout or Device,
-    // we have to create a TensorOptions and also consider that
-    // for dispatch. If none of the arguments has one of these
-    // types (which is true for most ops), the compiler will
-    // optimize this if statement away because it's based on
-    // a compile time constant.
-    if (args_have_tensor_options<Args...>::value) {
-      type_set(TensorOptionsAccumulator().apply(args...).options);
-    }
-    return type_set.ts;
-  }
-}
-
-namespace detail {
-
-class KernelTable_ final {
- public:
-  void set(TensorTypeId key, const KernelFunction& value, const std::string& operator_name) {
-    auto emplaced = map_.emplace(key, value);
-    if (!emplaced.second) {
-      // Element already existed. Overwrite it.
-      emplaced.first->second = value;
-      TORCH_WARN("Registered a kernel for operator ", operator_name," with dispatch key ", toString(key), " that overwrote a previously registered kernel with the same dispatch key for the same operator.");
-    }
-  }
-
-  void removeIfExists(TensorTypeId key, const std::string& operator_name) {
-    auto num_removed = map_.erase(key);
-    TORCH_INTERNAL_ASSERT(num_removed <= 1); // This is not a multi-map
-  }
-
-  const KernelFunction* lookup(TensorTypeId key) const {
-    auto found = map_.find(key);
-    if (found != map_.end()) {
-      return &found->second;
-    } else {
-      return nullptr;
-    }
-  }
-
-  size_t size() const {
-    return map_.size();
-  }
-
-  std::string list_all_dispatch_keys() const {
-    if (map_.size() == 0) {
-      return "[]";
-    }
-    std::ostringstream str;
-    str << "[" << toString(map_.begin()->first);
-    for (auto iter = ++map_.begin(); iter != map_.end(); ++iter) {
-      str << ", " << toString(iter->first);
-    }
-    str << "]";
-    return str.str();
-  }
-
- private:
-   ska::flat_hash_map<TensorTypeId, KernelFunction> map_;
-};
-} // namespace detail
-
->>>>>>> 2a8557d0
 /**
  * Per-operator dispatch table.
  *
@@ -171,7 +36,7 @@
   : kernels_()
   , catchallKernel_(c10::nullopt)
   , dispatchKeyExtractor_(DispatchKeyExtractor::make(schema))
-  , operatorName_(schema.name()) {}
+  , operatorName_(toString(schema.operator_name())) {}
 
   /**
    * Register a kernel in the table at some dispatch key.
